--- conflicted
+++ resolved
@@ -20,10 +20,7 @@
 
 ## SRS 4.0 Changelog
 
-<<<<<<< HEAD
-=======
 * v4.0, 2021-07-25, Fix build failed. 4.0.146
->>>>>>> ed6f8689
 * v4.0, 2021-07-24, Merge [#2373](https://github.com/ossrs/srs/pull/2373), RTC: Fix NACK negotiation bug for Firefox. 4.0.145
 * v4.0, 2021-07-24, Merge [#2483](https://github.com/ossrs/srs/pull/2483), RTC: Support statistic for HTTP-API, HTTP-Callback and Security. 4.0.144
 * v4.0, 2021-07-21, Merge [#2474](https://github.com/ossrs/srs/pull/2474), SRT: Use thread-safe log for multiple-threading SRT module. 4.0.143
