--- conflicted
+++ resolved
@@ -498,6 +498,14 @@
     }
 }
 
+# whether disable the sps parse, for the resolution of video.
+vhost no.parse.sps.com {
+    # @see publish.srs.com
+    publish {
+        parse_sps   on;
+    }
+}
+
 # the vhost to control the stream delivery feature
 vhost stream.control.com {
     # @see scope.vhost.srs.com
@@ -546,6 +554,11 @@
         # the normal packet timeout in ms for encoder.
         # default: 5000
         normal_timeout      7000;
+        # whether parse the sps when publish stream.
+        # we can got the resolution of video for stat api.
+        # but we may failed to cause publish failed.
+        # default: on
+        parse_sps   on;
     }
 }
 
@@ -1041,7 +1054,6 @@
     }
 }
 
-<<<<<<< HEAD
 # vhost for dvr
 vhost dvr.srs.com {
     # dvr RTMP stream to file,
@@ -1123,25 +1135,6 @@
         # for the dvr http callback, @see http_hooks.on_dvr of vhost hooks.callback.srs.com
         # @read https://github.com/simple-rtmp-server/srs/wiki/v2_CN_DVR#http-callback
         # @read https://github.com/simple-rtmp-server/srs/wiki/v2_EN_DVR#http-callback
-=======
-# whether disable the sps parse, for the resolution of video.
-vhost no.parse.sps.com {
-    publish {
-        # whether parse the sps when publish stream.
-        # we can got the resolution of video for stat api.
-        # but we may failed to cause publish failed.
-        # default: on
-        parse_sps   on;
-    }
-}
-
-# the vhost to control the stream delivery feature
-vhost stream.control.com {
-    # @see vhost mrw.srs.com for detail.
-    min_latency     on;
-    mr {
-    enabled     off;
->>>>>>> 511627ab
     }
 }
 
