--- conflicted
+++ resolved
@@ -1190,42 +1190,6 @@
         # whether the http hooks enable.
         # default off.
         enabled         on;
-<<<<<<< HEAD
-        # when client connect to vhost/app, call the hook,
-        # the request in the POST data string is a object encode by json:
-        #       {
-        #           "action": "on_connect",
-        #           "client_id": "9308h583",
-        #           "ip": "192.168.1.10", "vhost": "video.test.com", "app": "live",
-        #           "tcUrl": "rtmp://video.test.com/live?key=d2fa801d08e3f90ed1e1670e6e52651a",
-        #           "pageUrl": "http://www.test.com/live.html", "server_id": "vid-werty"
-        #       }
-        # if valid, the hook must return HTTP code 200(Status OK) and response
-        # an int value specifies the error code(0 corresponding to success):
-        #       0
-        # support multiple api hooks, format:
-        #       on_connect http://xxx/api0 http://xxx/api1 http://xxx/apiN
-        # @remark For SRS4, the HTTPS url is supported, for example:
-        #       on_connect https://xxx/api0 https://xxx/api1 https://xxx/apiN
-        on_connect      http://127.0.0.1:8085/api/v1/clients http://localhost:8085/api/v1/clients;
-        # when client close/disconnect to vhost/app/stream, call the hook,
-        # the request in the POST data string is a object encode by json:
-        #       {
-        #           "action": "on_close",
-        #           "client_id": "9308h583",
-        #           "ip": "192.168.1.10", "vhost": "video.test.com", "app": "live",
-        #           "send_bytes": 10240, "recv_bytes": 10240, "server_id": "vid-werty"
-        #       }
-        # if valid, the hook must return HTTP code 200(Status OK) and response
-        # an int value specifies the error code(0 corresponding to success):
-        #       0
-        # support multiple api hooks, format:
-        #       on_close http://xxx/api0 http://xxx/api1 http://xxx/apiN
-        # @remark For SRS4, the HTTPS url is supported, for example:
-        #       on_close https://xxx/api0 https://xxx/api1 https://xxx/apiN
-        on_close        http://127.0.0.1:8085/api/v1/clients http://localhost:8085/api/v1/clients;
-=======
->>>>>>> cdccdf70
         # when client(encoder) publish to vhost/app/stream, call the hook,
         # the request in the POST data string is a object encode by json:
         #       {
