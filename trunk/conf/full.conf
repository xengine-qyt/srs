--- conflicted
+++ resolved
@@ -131,20 +131,18 @@
 # Default: on
 query_latest_version on;
 
-<<<<<<< HEAD
+# First wait when qlv(query latest version), in seconds.
+# Only available when qlv is enabled.
+# Overwrite by env SRS_FIRST_WAIT_FOR_QLV
+# Default: 300
+first_wait_for_qlv 300;
+
 # For thread pool.
 threads {
     # The thread pool manager cycle interval, in seconds.
     # Default: 5
     interval 5;
 }
-=======
-# First wait when qlv(query latest version), in seconds.
-# Only available when qlv is enabled.
-# Overwrite by env SRS_FIRST_WAIT_FOR_QLV
-# Default: 300
-first_wait_for_qlv 300;
->>>>>>> 9923c749
 
 # For system circuit breaker.
 circuit_breaker {
