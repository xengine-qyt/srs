/**
 * The MIT License (MIT)
 *
 * Copyright (c) 2013-2020 Winlin
 *
 * Permission is hereby granted, free of charge, to any person obtaining a copy of
 * this software and associated documentation files (the "Software"), to deal in
 * the Software without restriction, including without limitation the rights to
 * use, copy, modify, merge, publish, distribute, sublicense, and/or sell copies of
 * the Software, and to permit persons to whom the Software is furnished to do so,
 * subject to the following conditions:
 *
 * The above copyright notice and this permission notice shall be included in all
 * copies or substantial portions of the Software.
 *
 * THE SOFTWARE IS PROVIDED "AS IS", WITHOUT WARRANTY OF ANY KIND, EXPRESS OR
 * IMPLIED, INCLUDING BUT NOT LIMITED TO THE WARRANTIES OF MERCHANTABILITY, FITNESS
 * FOR A PARTICULAR PURPOSE AND NONINFRINGEMENT. IN NO EVENT SHALL THE AUTHORS OR
 * COPYRIGHT HOLDERS BE LIABLE FOR ANY CLAIM, DAMAGES OR OTHER LIABILITY, WHETHER
 * IN AN ACTION OF CONTRACT, TORT OR OTHERWISE, ARISING FROM, OUT OF OR IN
 * CONNECTION WITH THE SOFTWARE OR THE USE OR OTHER DEALINGS IN THE SOFTWARE.
 */

#include <srs_app_server.hpp>

#include <sys/types.h>
#include <signal.h>
#include <sys/types.h>
#include <sys/stat.h>
#include <fcntl.h>
#include <unistd.h>
#include <algorithm>
#ifndef SRS_OSX
#include <sys/inotify.h>
#endif
using namespace std;

#include <srs_kernel_log.hpp>
#include <srs_kernel_error.hpp>
#include <srs_app_rtmp_conn.hpp>
#include <srs_app_config.hpp>
#include <srs_kernel_utility.hpp>
#include <srs_app_http_api.hpp>
#include <srs_app_http_conn.hpp>
#include <srs_app_ingest.hpp>
#include <srs_app_source.hpp>
#include <srs_app_utility.hpp>
#include <srs_app_heartbeat.hpp>
#include <srs_app_mpegts_udp.hpp>
#include <srs_app_rtsp.hpp>
#include <srs_app_statistic.hpp>
#include <srs_app_caster_flv.hpp>
#include <srs_core_mem_watch.hpp>
#include <srs_kernel_consts.hpp>
#include <srs_app_coworkers.hpp>
#include <srs_app_gb28181.hpp>
#include <srs_app_gb28181_sip.hpp>

// system interval in srs_utime_t,
// all resolution times should be times togother,
// for example, system-interval is x=1s(1000ms),
// then rusage can be 3*x, for instance, 3*1=3s,
// the meminfo canbe 6*x, for instance, 6*1=6s,
// for performance refine, @see: https://github.com/ossrs/srs/issues/194
// @remark, recomment to 1000ms.
#define SRS_SYS_CYCLE_INTERVAL (1000 * SRS_UTIME_MILLISECONDS)

// update time interval:
//      SRS_SYS_CYCLE_INTERVAL * SRS_SYS_TIME_RESOLUTION_MS_TIMES
#define SRS_SYS_TIME_RESOLUTION_MS_TIMES 1

// update rusage interval:
//      SRS_SYS_CYCLE_INTERVAL * SRS_SYS_RUSAGE_RESOLUTION_TIMES
#define SRS_SYS_RUSAGE_RESOLUTION_TIMES 3

// update network devices info interval:
//      SRS_SYS_CYCLE_INTERVAL * SRS_SYS_NETWORK_RTMP_SERVER_RESOLUTION_TIMES
#define SRS_SYS_NETWORK_RTMP_SERVER_RESOLUTION_TIMES 3

// update rusage interval:
//      SRS_SYS_CYCLE_INTERVAL * SRS_SYS_CPU_STAT_RESOLUTION_TIMES
#define SRS_SYS_CPU_STAT_RESOLUTION_TIMES 3

// update the disk iops interval:
//      SRS_SYS_CYCLE_INTERVAL * SRS_SYS_DISK_STAT_RESOLUTION_TIMES
#define SRS_SYS_DISK_STAT_RESOLUTION_TIMES 6

// update rusage interval:
//      SRS_SYS_CYCLE_INTERVAL * SRS_SYS_MEMINFO_RESOLUTION_TIMES
#define SRS_SYS_MEMINFO_RESOLUTION_TIMES 6

// update platform info interval:
//      SRS_SYS_CYCLE_INTERVAL * SRS_SYS_PLATFORM_INFO_RESOLUTION_TIMES
#define SRS_SYS_PLATFORM_INFO_RESOLUTION_TIMES 9

// update network devices info interval:
//      SRS_SYS_CYCLE_INTERVAL * SRS_SYS_NETWORK_DEVICE_RESOLUTION_TIMES
#define SRS_SYS_NETWORK_DEVICE_RESOLUTION_TIMES 9

std::string srs_listener_type2string(SrsListenerType type)
{
    switch (type) {
        case SrsListenerRtmpStream:
            return "RTMP";
        case SrsListenerHttpApi:
            return "HTTP-API";
        case SrsListenerHttpStream:
            return "HTTP-Server";
        case SrsListenerMpegTsOverUdp:
            return "MPEG-TS over UDP";
        case SrsListenerRtsp:
            return "RTSP";
        case SrsListenerFlv:
            return "HTTP-FLV";
        case SrsListenerGb28181Sip:
            return "GB28181-SIP over UDP";
        case SrsListenerGb28181RtpMux:
            return "GB28181-Stream over RTP";
        default:
            return "UNKONWN";
    }
}

SrsListener::SrsListener(SrsServer* svr, SrsListenerType t)
{
    port = 0;
    server = svr;
    type = t;
}

SrsListener::~SrsListener()
{
}

SrsListenerType SrsListener::listen_type()
{
    return type;
}

SrsBufferListener::SrsBufferListener(SrsServer* svr, SrsListenerType t) : SrsListener(svr, t)
{
    listener = NULL;
}

SrsBufferListener::~SrsBufferListener()
{
    srs_freep(listener);
}

srs_error_t SrsBufferListener::listen(string i, int p)
{
    srs_error_t err = srs_success;
    
    ip = i;
    port = p;
    
    srs_freep(listener);
    listener = new SrsTcpListener(this, ip, port);
    
    if ((err = listener->listen()) != srs_success) {
        return srs_error_wrap(err, "buffered tcp listen");
    }
    
    string v = srs_listener_type2string(type);
    srs_trace("%s listen at tcp://%s:%d, fd=%d", v.c_str(), ip.c_str(), port, listener->fd());
    
    return err;
}

srs_error_t SrsBufferListener::on_tcp_client(srs_netfd_t stfd)
{
    srs_error_t err = server->accept_client(type, stfd);
    if (err != srs_success) {
        srs_warn("accept client failed, err is %s", srs_error_desc(err).c_str());
        srs_freep(err);
    }
    
    return srs_success;
}

SrsRtspListener::SrsRtspListener(SrsServer* svr, SrsListenerType t, SrsConfDirective* c) : SrsListener(svr, t)
{
    listener = NULL;
    
    // the caller already ensure the type is ok,
    // we just assert here for unknown stream caster.
    srs_assert(type == SrsListenerRtsp);
    if (type == SrsListenerRtsp) {
        caster = new SrsRtspCaster(c);

        // TODO: FIXME: Must check error.
        caster->initialize();
    }
}

SrsRtspListener::~SrsRtspListener()
{
    srs_freep(caster);
    srs_freep(listener);
}

srs_error_t SrsRtspListener::listen(string i, int p)
{
    srs_error_t err = srs_success;
    
    // the caller already ensure the type is ok,
    // we just assert here for unknown stream caster.
    srs_assert(type == SrsListenerRtsp);
    
    ip = i;
    port = p;
    
    srs_freep(listener);
    listener = new SrsTcpListener(this, ip, port);
    
    if ((err = listener->listen()) != srs_success) {
        return srs_error_wrap(err, "rtsp listen %s:%d", ip.c_str(), port);
    }
    
    string v = srs_listener_type2string(type);
    srs_trace("%s listen at tcp://%s:%d, fd=%d", v.c_str(), ip.c_str(), port, listener->fd());
    
    return err;
}

srs_error_t SrsRtspListener::on_tcp_client(srs_netfd_t stfd)
{
    srs_error_t err = caster->on_tcp_client(stfd);
    if (err != srs_success) {
        srs_warn("accept client failed, err is %s", srs_error_desc(err).c_str());
        srs_freep(err);
    }
    
    return srs_success;
}

SrsHttpFlvListener::SrsHttpFlvListener(SrsServer* svr, SrsListenerType t, SrsConfDirective* c) : SrsListener(svr, t)
{
    listener = NULL;
    
    // the caller already ensure the type is ok,
    // we just assert here for unknown stream caster.
    srs_assert(type == SrsListenerFlv);
    if (type == SrsListenerFlv) {
        caster = new SrsAppCasterFlv(c);
    }
}

SrsHttpFlvListener::~SrsHttpFlvListener()
{
    srs_freep(caster);
    srs_freep(listener);
}

srs_error_t SrsHttpFlvListener::listen(string i, int p)
{
    srs_error_t err = srs_success;
    
    // the caller already ensure the type is ok,
    // we just assert here for unknown stream caster.
    srs_assert(type == SrsListenerFlv);
    
    ip = i;
    port = p;
    
    if ((err = caster->initialize()) != srs_success) {
        return srs_error_wrap(err, "init caster %s:%d", ip.c_str(), port);
    }
    
    srs_freep(listener);
    listener = new SrsTcpListener(this, ip, port);
    
    if ((err = listener->listen()) != srs_success) {
        return srs_error_wrap(err, "listen");
    }
    
    string v = srs_listener_type2string(type);
    srs_trace("%s listen at tcp://%s:%d, fd=%d", v.c_str(), ip.c_str(), port, listener->fd());
    
    return err;
}

srs_error_t SrsHttpFlvListener::on_tcp_client(srs_netfd_t stfd)
{
    srs_error_t err = caster->on_tcp_client(stfd);
    if (err != srs_success) {
        srs_warn("accept client failed, err is %s", srs_error_desc(err).c_str());
        srs_freep(err);
    }
    
    return err;
}

SrsUdpStreamListener::SrsUdpStreamListener(SrsServer* svr, SrsListenerType t, ISrsUdpHandler* c) : SrsListener(svr, t)
{
    listener = NULL;
    caster = c;
}

SrsUdpStreamListener::~SrsUdpStreamListener()
{
    srs_freep(listener);
}

srs_error_t SrsUdpStreamListener::listen(string i, int p)
{
    srs_error_t err = srs_success;
    
    // the caller already ensure the type is ok,
    // we just assert here for unknown stream caster.
    srs_assert(type == SrsListenerMpegTsOverUdp 
            || type == SrsListenerGb28181Sip 
            || type == SrsListenerGb28181RtpMux);
    
    ip = i;
    port = p;
    
    srs_freep(listener);
    listener = new SrsUdpListener(caster, ip, port);
    
    if ((err = listener->listen()) != srs_success) {
        return srs_error_wrap(err, "listen %s:%d", ip.c_str(), port);
    }
    
    // notify the handler the fd changed.
    if ((err = caster->on_stfd_change(listener->stfd())) != srs_success) {
        return srs_error_wrap(err, "notify fd change failed");
    }
    
    string v = srs_listener_type2string(type);
    srs_trace("%s listen at udp://%s:%d, fd=%d", v.c_str(), ip.c_str(), port, listener->fd());
    
    return err;
}

SrsUdpCasterListener::SrsUdpCasterListener(SrsServer* svr, SrsListenerType t, SrsConfDirective* c) : SrsUdpStreamListener(svr, t, NULL)
{
    // the caller already ensure the type is ok,
    // we just assert here for unknown stream caster.
    srs_assert(type == SrsListenerMpegTsOverUdp);
    if (type == SrsListenerMpegTsOverUdp) {
        caster = new SrsMpegtsOverUdp(c);
    }
}

SrsUdpCasterListener::~SrsUdpCasterListener()
{
    srs_freep(caster);
}

#ifdef SRS_GB28181

SrsGb28181Listener::SrsGb28181Listener(SrsServer* svr, SrsListenerType t, SrsConfDirective* c) : SrsUdpStreamListener(svr, t, NULL)
{
    // the caller already ensure the type is ok,
    // we just assert here for unknown stream caster.
    srs_assert(type == SrsListenerGb28181Sip 
             ||type == SrsListenerGb28181RtpMux);

    if (type == SrsListenerGb28181Sip) {
        caster = new SrsGb28181SipService(c);
    }else if(type == SrsListenerGb28181RtpMux){
        caster = new SrsGb28181RtpMuxService(c);
    }
}

SrsGb28181Listener::~SrsGb28181Listener()
{
    srs_freep(caster);
}

#endif

SrsSignalManager* SrsSignalManager::instance = NULL;

SrsSignalManager::SrsSignalManager(SrsServer* s)
{
    SrsSignalManager::instance = this;
    
    server = s;
    sig_pipe[0] = sig_pipe[1] = -1;
    trd = new SrsSTCoroutine("signal", this, _srs_context->get_id());
    signal_read_stfd = NULL;
}

SrsSignalManager::~SrsSignalManager()
{
    srs_close_stfd(signal_read_stfd);
    
    if (sig_pipe[0] > 0) {
        ::close(sig_pipe[0]);
    }
    if (sig_pipe[1] > 0) {
        ::close(sig_pipe[1]);
    }
    
    srs_freep(trd);
}

srs_error_t SrsSignalManager::initialize()
{
    /* Create signal pipe */
    if (pipe(sig_pipe) < 0) {
        return srs_error_new(ERROR_SYSTEM_CREATE_PIPE, "create pipe");
    }
    
    if ((signal_read_stfd = srs_netfd_open(sig_pipe[0])) == NULL) {
        return srs_error_new(ERROR_SYSTEM_CREATE_PIPE, "open pipe");
    }
    
    return srs_success;
}

srs_error_t SrsSignalManager::start()
{
    srs_error_t err = srs_success;
    
    /**
     * Note that if multiple processes are used (see below),
     * the signal pipe should be initialized after the fork(2) call
     * so that each process has its own private pipe.
     */
    struct sigaction sa;
    
    /* Install sig_catcher() as a signal handler */
    sa.sa_handler = SrsSignalManager::sig_catcher;
    sigemptyset(&sa.sa_mask);
    sa.sa_flags = 0;
    sigaction(SRS_SIGNAL_RELOAD, &sa, NULL);
    
    sa.sa_handler = SrsSignalManager::sig_catcher;
    sigemptyset(&sa.sa_mask);
    sa.sa_flags = 0;
    sigaction(SRS_SIGNAL_FAST_QUIT, &sa, NULL);

    sa.sa_handler = SrsSignalManager::sig_catcher;
    sigemptyset(&sa.sa_mask);
    sa.sa_flags = 0;
    sigaction(SRS_SIGNAL_GRACEFULLY_QUIT, &sa, NULL);
    
    sa.sa_handler = SrsSignalManager::sig_catcher;
    sigemptyset(&sa.sa_mask);
    sa.sa_flags = 0;
    sigaction(SIGINT, &sa, NULL);
    
    sa.sa_handler = SrsSignalManager::sig_catcher;
    sigemptyset(&sa.sa_mask);
    sa.sa_flags = 0;
    sigaction(SRS_SIGNAL_REOPEN_LOG, &sa, NULL);
    
    srs_trace("signal installed, reload=%d, reopen=%d, fast_quit=%d, grace_quit=%d",
              SRS_SIGNAL_RELOAD, SRS_SIGNAL_REOPEN_LOG, SRS_SIGNAL_FAST_QUIT, SRS_SIGNAL_GRACEFULLY_QUIT);
    
    if ((err = trd->start()) != srs_success) {
        return srs_error_wrap(err, "signal manager");
    }
    
    return err;
}

srs_error_t SrsSignalManager::cycle()
{
    srs_error_t err = srs_success;
    
    while (true) {
        if ((err = trd->pull()) != srs_success) {
            return srs_error_wrap(err, "signal manager");
        }
        
        int signo;
        
        /* Read the next signal from the pipe */
        srs_read(signal_read_stfd, &signo, sizeof(int), SRS_UTIME_NO_TIMEOUT);
        
        /* Process signal synchronously */
        server->on_signal(signo);
    }
    
    return err;
}

void SrsSignalManager::sig_catcher(int signo)
{
    int err;
    
    /* Save errno to restore it after the write() */
    err = errno;
    
    /* write() is reentrant/async-safe */
    int fd = SrsSignalManager::instance->sig_pipe[1];
    write(fd, &signo, sizeof(int));
    
    errno = err;
}

// Whether we are in docker, defined in main module.
extern bool _srs_in_docker;

SrsInotifyWorker::SrsInotifyWorker(SrsServer* s)
{
    server = s;
    trd = new SrsSTCoroutine("inotify", this);
    inotify_fd = NULL;
}

SrsInotifyWorker::~SrsInotifyWorker()
{
    srs_freep(trd);
    srs_close_stfd(inotify_fd);
}

srs_error_t SrsInotifyWorker::start()
{
    srs_error_t err = srs_success;

#ifndef SRS_OSX
    // Whether enable auto reload config.
    bool auto_reload = _srs_config->inotify_auto_reload();
    if (!auto_reload && _srs_in_docker && _srs_config->auto_reload_for_docker()) {
        srs_warn("enable auto reload for docker");
        auto_reload = true;
    }

    if (!auto_reload) {
        return err;
    }

    // Create inotify to watch config file.
    int fd = ::inotify_init1(IN_NONBLOCK);
    if (fd < 0) {
        return srs_error_new(ERROR_INOTIFY_CREATE, "create inotify");
    }

    // Open as stfd to read by ST.
    if ((inotify_fd = srs_netfd_open(fd)) == NULL) {
        ::close(fd);
        return srs_error_new(ERROR_INOTIFY_OPENFD, "open fd=%d", fd);
    }

    if (((err = srs_fd_closeexec(fd))) != srs_success) {
        return srs_error_wrap(err, "closeexec fd=%d", fd);
    }

    // /* the following are legal, implemented events that user-space can watch for */
    // #define IN_ACCESS               0x00000001      /* File was accessed */
    // #define IN_MODIFY               0x00000002      /* File was modified */
    // #define IN_ATTRIB               0x00000004      /* Metadata changed */
    // #define IN_CLOSE_WRITE          0x00000008      /* Writtable file was closed */
    // #define IN_CLOSE_NOWRITE        0x00000010      /* Unwrittable file closed */
    // #define IN_OPEN                 0x00000020      /* File was opened */
    // #define IN_MOVED_FROM           0x00000040      /* File was moved from X */
    // #define IN_MOVED_TO             0x00000080      /* File was moved to Y */
    // #define IN_CREATE               0x00000100      /* Subfile was created */
    // #define IN_DELETE               0x00000200      /* Subfile was deleted */
    // #define IN_DELETE_SELF          0x00000400      /* Self was deleted */
    // #define IN_MOVE_SELF            0x00000800      /* Self was moved */
    //
    // /* the following are legal events.  they are sent as needed to any watch */
    // #define IN_UNMOUNT              0x00002000      /* Backing fs was unmounted */
    // #define IN_Q_OVERFLOW           0x00004000      /* Event queued overflowed */
    // #define IN_IGNORED              0x00008000      /* File was ignored */
    //
    // /* helper events */
    // #define IN_CLOSE                (IN_CLOSE_WRITE | IN_CLOSE_NOWRITE) /* close */
    // #define IN_MOVE                 (IN_MOVED_FROM | IN_MOVED_TO) /* moves */
    //
    // /* special flags */
    // #define IN_ONLYDIR              0x01000000      /* only watch the path if it is a directory */
    // #define IN_DONT_FOLLOW          0x02000000      /* don't follow a sym link */
    // #define IN_EXCL_UNLINK          0x04000000      /* exclude events on unlinked objects */
    // #define IN_MASK_ADD             0x20000000      /* add to the mask of an already existing watch */
    // #define IN_ISDIR                0x40000000      /* event occurred against dir */
    // #define IN_ONESHOT              0x80000000      /* only send event once */

    // Watch the config directory events.
    string config_dir = srs_path_dirname(_srs_config->config());
    uint32_t mask = IN_MODIFY | IN_CREATE | IN_MOVED_TO; int watch_conf = 0;
    if ((watch_conf = ::inotify_add_watch(fd, config_dir.c_str(), mask)) < 0) {
        return srs_error_new(ERROR_INOTIFY_WATCH, "watch file=%s, fd=%d, watch=%d, mask=%#x",
            config_dir.c_str(), fd, watch_conf, mask);
    }
    srs_trace("auto reload watching fd=%d, watch=%d, file=%s", fd, watch_conf, config_dir.c_str());

    if ((err = trd->start()) != srs_success) {
        return srs_error_wrap(err, "inotify");
    }
#endif

    return err;
}

srs_error_t SrsInotifyWorker::cycle()
{
    srs_error_t err = srs_success;

#ifndef SRS_OSX
    string config_path = _srs_config->config();
    string config_file = srs_path_basename(config_path);
    string k8s_file = "..data";

    while (true) {
        char buf[4096];
        ssize_t nn = srs_read(inotify_fd, buf, (size_t)sizeof(buf), SRS_UTIME_NO_TIMEOUT);
        if (nn < 0) {
            srs_warn("inotify ignore read failed, nn=%d", (int)nn);
            break;
        }

        // Whether config file changed.
        bool do_reload = false;

        // Parse all inotify events.
        inotify_event* ie = NULL;
        for (char* ptr = buf; ptr < buf + nn; ptr += sizeof(inotify_event) + ie->len) {
            ie = (inotify_event*)ptr;

            if (!ie->len || !ie->name) {
                continue;
            }

            string name = ie->name;
            if ((name == k8s_file || name == config_file) && ie->mask & (IN_MODIFY|IN_CREATE|IN_MOVED_TO)) {
                do_reload = true;
            }

            srs_trace("inotify event wd=%d, mask=%#x, len=%d, name=%s, reload=%d", ie->wd, ie->mask, ie->len, ie->name, do_reload);
        }

        // Notify server to do reload.
        if (do_reload && srs_path_exists(config_path)) {
            server->on_signal(SRS_SIGNAL_RELOAD);
        }

        srs_usleep(3000 * SRS_UTIME_MILLISECONDS);
    }
#endif

    return err;
}

ISrsServerCycle::ISrsServerCycle()
{
}

ISrsServerCycle::~ISrsServerCycle()
{
}

SrsServer::SrsServer()
{
    signal_reload = false;
    signal_persistence_config = false;
    signal_gmc_stop = false;
    signal_fast_quit = false;
    signal_gracefully_quit = false;
    pid_fd = -1;
    
    signal_manager = new SrsSignalManager(this);
    conn_manager = new SrsResourceManager("RTMP/API");
    
    handler = NULL;
    ppid = ::getppid();
    
    // donot new object in constructor,
    // for some global instance is not ready now,
    // new these objects in initialize instead.
    http_api_mux = new SrsHttpServeMux();
    http_server = new SrsHttpServer(this);
    http_heartbeat = new SrsHttpHeartbeat();
    ingester = new SrsIngester();
}

SrsServer::~SrsServer()
{
    destroy();
}

void SrsServer::destroy()
{
    srs_warn("start destroy server");
    
    dispose();
    
    srs_freep(http_api_mux);
    srs_freep(http_server);
    srs_freep(http_heartbeat);
    srs_freep(ingester);
    
    if (pid_fd > 0) {
        ::close(pid_fd);
        pid_fd = -1;
    }
    
    srs_freep(signal_manager);
    srs_freep(conn_manager);

#ifdef SRS_GB28181
    //free global gb28181 manager
    srs_freep(_srs_gb28181);
#endif
}

void SrsServer::dispose()
{
    _srs_config->unsubscribe(this);
    
    // prevent fresh clients.
    close_listeners(SrsListenerRtmpStream);
    close_listeners(SrsListenerHttpApi);
    close_listeners(SrsListenerHttpStream);
    close_listeners(SrsListenerMpegTsOverUdp);
    close_listeners(SrsListenerRtsp);
    close_listeners(SrsListenerFlv);
    
    // Fast stop to notify FFMPEG to quit, wait for a while then fast kill.
    ingester->dispose();
    
    // dispose the source for hls and dvr.
    _srs_sources->dispose();
    
    // @remark don't dispose all connections, for too slow.
    
#ifdef SRS_MEM_WATCH
    srs_memory_report();
#endif
}

void SrsServer::gracefully_dispose()
{
    _srs_config->unsubscribe(this);

    // Always wait for a while to start.
    srs_usleep(_srs_config->get_grace_start_wait());
    srs_trace("start wait for %dms", srsu2msi(_srs_config->get_grace_start_wait()));

    // prevent fresh clients.
    close_listeners(SrsListenerRtmpStream);
    close_listeners(SrsListenerHttpApi);
    close_listeners(SrsListenerHttpStream);
    close_listeners(SrsListenerMpegTsOverUdp);
    close_listeners(SrsListenerRtsp);
    close_listeners(SrsListenerFlv);
    srs_trace("listeners closed");

    // Fast stop to notify FFMPEG to quit, wait for a while then fast kill.
    ingester->stop();
    srs_trace("ingesters stopped");

    // Wait for connections to quit.
    // While gracefully quiting, user can requires SRS to fast quit.
    int wait_step = 1;
    while (!conn_manager->empty() && !signal_fast_quit) {
        for (int i = 0; i < wait_step && !conn_manager->empty() && !signal_fast_quit; i++) {
            srs_usleep(1000 * SRS_UTIME_MILLISECONDS);
        }

        wait_step = (wait_step * 2) % 33;
        srs_trace("wait for %d conns to quit", (int)conn_manager->size());
    }

    // dispose the source for hls and dvr.
    _srs_sources->dispose();
    srs_trace("source disposed");

#ifdef SRS_MEM_WATCH
    srs_memory_report();
#endif

    srs_usleep(_srs_config->get_grace_final_wait());
    srs_trace("final wait for %dms", srsu2msi(_srs_config->get_grace_final_wait()));
}

srs_error_t SrsServer::initialize(ISrsServerCycle* ch)
{
    srs_error_t err = srs_success;
    
    // ensure the time is ok.
    srs_update_system_time();
    
    // for the main objects(server, config, log, context),
    // never subscribe handler in constructor,
    // instead, subscribe handler in initialize method.
    srs_assert(_srs_config);
    _srs_config->subscribe(this);
    
    handler = ch;
    if(handler && (err = handler->initialize()) != srs_success){
        return srs_error_wrap(err, "handler initialize");
    }
    
    if ((err = http_api_mux->initialize()) != srs_success) {
        return srs_error_wrap(err, "http api initialize");
    }
    
    if ((err = http_server->initialize()) != srs_success) {
        return srs_error_wrap(err, "http server initialize");
    }
    
    return err;
}

srs_error_t SrsServer::initialize_st()
{
    srs_error_t err = srs_success;
<<<<<<< HEAD

    // @remark, st alloc segment use mmap, which only support 32757 threads,
    // if need to support more, for instance, 100k threads, define the macro MALLOC_STACK.
    // TODO: FIXME: maybe can use "sysctl vm.max_map_count" to refine.
#define __MMAP_MAX_CONNECTIONS 32756
    if (_srs_config->get_max_connections() > __MMAP_MAX_CONNECTIONS) {
        srs_error("st mmap for stack allocation must <= %d threads, "
                  "@see Makefile of st for MALLOC_STACK, please build st manually by "
                  "\"make EXTRA_CFLAGS=-DMALLOC_STACK linux-debug\"", __MMAP_MAX_CONNECTIONS);
        return srs_error_new(ERROR_ST_EXCEED_THREADS, "%d exceed max %d threads",
            _srs_config->get_max_connections(), __MMAP_MAX_CONNECTIONS);
=======
    
    // init st
    if ((err = srs_st_init()) != srs_success) {
        return srs_error_wrap(err, "initialize st failed");
>>>>>>> 9a963c6f
    }
    
    // check asprocess.
    bool asprocess = _srs_config->get_asprocess();
    if (asprocess && ppid == 1) {
        return srs_error_new(ERROR_SYSTEM_ASSERT_FAILED, "ppid=%d illegal for asprocess", ppid);
    }
    
    srs_trace("server main cid=%s, pid=%d, ppid=%d, asprocess=%d",
        _srs_context->get_id().c_str(), ::getpid(), ppid, asprocess);
    
    return err;
}

srs_error_t SrsServer::initialize_signal()
{
    return signal_manager->initialize();
}

srs_error_t SrsServer::acquire_pid_file()
{
    // when srs in dolphin mode, no need the pid file.
    if (_srs_config->is_dolphin()) {
        return srs_success;
    }
    
    std::string pid_file = _srs_config->get_pid_file();
    
    // -rw-r--r--
    // 644
    int mode = S_IRUSR | S_IWUSR |  S_IRGRP | S_IROTH;
    
    int fd;
    // open pid file
    if ((fd = ::open(pid_file.c_str(), O_WRONLY | O_CREAT, mode)) == -1) {
        return srs_error_new(ERROR_SYSTEM_PID_ACQUIRE, "open pid file=%s", pid_file.c_str());
    }
    
    // require write lock
    struct flock lock;
    
    lock.l_type = F_WRLCK; // F_RDLCK, F_WRLCK, F_UNLCK
    lock.l_start = 0; // type offset, relative to l_whence
    lock.l_whence = SEEK_SET;  // SEEK_SET, SEEK_CUR, SEEK_END
    lock.l_len = 0;
    
    if (fcntl(fd, F_SETLK, &lock) == -1) {
        if(errno == EACCES || errno == EAGAIN) {
            ::close(fd);
            srs_error("srs is already running!");
            return srs_error_new(ERROR_SYSTEM_PID_ALREADY_RUNNING, "srs is already running");
        }
        return srs_error_new(ERROR_SYSTEM_PID_LOCK, "access to pid=%s", pid_file.c_str());
    }
    
    // truncate file
    if (ftruncate(fd, 0) != 0) {
        return srs_error_new(ERROR_SYSTEM_PID_TRUNCATE_FILE, "truncate pid file=%s", pid_file.c_str());
    }
    
    // write the pid
    string pid = srs_int2str(getpid());
    if (write(fd, pid.c_str(), pid.length()) != (int)pid.length()) {
        return srs_error_new(ERROR_SYSTEM_PID_WRITE_FILE, "write pid=%s to file=%s", pid.c_str(), pid_file.c_str());
    }
    
    // auto close when fork child process.
    int val;
    if ((val = fcntl(fd, F_GETFD, 0)) < 0) {
        return srs_error_new(ERROR_SYSTEM_PID_GET_FILE_INFO, "fcntl fd=%d", fd);
    }
    val |= FD_CLOEXEC;
    if (fcntl(fd, F_SETFD, val) < 0) {
        return srs_error_new(ERROR_SYSTEM_PID_SET_FILE_INFO, "lock file=%s fd=%d", pid_file.c_str(), fd);
    }
    
    srs_trace("write pid=%s to %s success!", pid.c_str(), pid_file.c_str());
    pid_fd = fd;
    
    return srs_success;
}

srs_error_t SrsServer::listen()
{
    srs_error_t err = srs_success;
    
    if ((err = listen_rtmp()) != srs_success) {
        return srs_error_wrap(err, "rtmp listen");
    }
    
    if ((err = listen_http_api()) != srs_success) {
        return srs_error_wrap(err, "http api listen");
    }
    
    if ((err = listen_http_stream()) != srs_success) {
        return srs_error_wrap(err, "http stream listen");
    }
    
    if ((err = listen_stream_caster()) != srs_success) {
        return srs_error_wrap(err, "stream caster listen");
    }
    
    if ((err = conn_manager->start()) != srs_success) {
        return srs_error_wrap(err, "connection manager");
    }

    return err;
}

srs_error_t SrsServer::register_signal()
{
    srs_error_t err = srs_success;
    
    if ((err = signal_manager->start()) != srs_success) {
        return srs_error_wrap(err, "signal manager start");
    }
    
    return err;
}

srs_error_t SrsServer::http_handle()
{
    srs_error_t err = srs_success;
    
    if ((err = http_api_mux->handle("/", new SrsGoApiRoot())) != srs_success) {
        return srs_error_wrap(err, "handle /");
    }
    if ((err = http_api_mux->handle("/api/", new SrsGoApiApi())) != srs_success) {
        return srs_error_wrap(err, "handle api");
    }
    if ((err = http_api_mux->handle("/api/v1/", new SrsGoApiV1())) != srs_success) {
        return srs_error_wrap(err, "handle v1");
    }
    if ((err = http_api_mux->handle("/api/v1/versions", new SrsGoApiVersion())) != srs_success) {
        return srs_error_wrap(err, "handle versions");
    }
    if ((err = http_api_mux->handle("/api/v1/summaries", new SrsGoApiSummaries())) != srs_success) {
        return srs_error_wrap(err, "handle summaries");
    }
    if ((err = http_api_mux->handle("/api/v1/rusages", new SrsGoApiRusages())) != srs_success) {
        return srs_error_wrap(err, "handle rusages");
    }
    if ((err = http_api_mux->handle("/api/v1/self_proc_stats", new SrsGoApiSelfProcStats())) != srs_success) {
        return srs_error_wrap(err, "handle self proc stats");
    }
    if ((err = http_api_mux->handle("/api/v1/system_proc_stats", new SrsGoApiSystemProcStats())) != srs_success) {
        return srs_error_wrap(err, "handle system proc stats");
    }
    if ((err = http_api_mux->handle("/api/v1/meminfos", new SrsGoApiMemInfos())) != srs_success) {
        return srs_error_wrap(err, "handle meminfos");
    }
    if ((err = http_api_mux->handle("/api/v1/authors", new SrsGoApiAuthors())) != srs_success) {
        return srs_error_wrap(err, "handle authors");
    }
    if ((err = http_api_mux->handle("/api/v1/features", new SrsGoApiFeatures())) != srs_success) {
        return srs_error_wrap(err, "handle features");
    }
    if ((err = http_api_mux->handle("/api/v1/vhosts/", new SrsGoApiVhosts())) != srs_success) {
        return srs_error_wrap(err, "handle vhosts");
    }
    if ((err = http_api_mux->handle("/api/v1/streams/", new SrsGoApiStreams())) != srs_success) {
        return srs_error_wrap(err, "handle streams");
    }
    if ((err = http_api_mux->handle("/api/v1/clients/", new SrsGoApiClients())) != srs_success) {
        return srs_error_wrap(err, "handle clients");
    }
    if ((err = http_api_mux->handle("/api/v1/raw", new SrsGoApiRaw(this))) != srs_success) {
        return srs_error_wrap(err, "handle raw");
    }
    if ((err = http_api_mux->handle("/api/v1/clusters", new SrsGoApiClusters())) != srs_success) {
        return srs_error_wrap(err, "handle clusters");
    }
    if ((err = http_api_mux->handle("/api/v1/perf", new SrsGoApiPerf())) != srs_success) {
        return srs_error_wrap(err, "handle perf");
    }
#ifdef SRS_GB28181
    if ((err = http_api_mux->handle("/api/v1/gb28181", new SrsGoApiGb28181())) != srs_success) {
        return srs_error_wrap(err, "handle raw");
    }
#endif
    
    // test the request info.
    if ((err = http_api_mux->handle("/api/v1/tests/requests", new SrsGoApiRequests())) != srs_success) {
        return srs_error_wrap(err, "handle tests requests");
    }
    // test the error code response.
    if ((err = http_api_mux->handle("/api/v1/tests/errors", new SrsGoApiError())) != srs_success) {
        return srs_error_wrap(err, "handle tests errors");
    }
    // test the redirect mechenism.
    if ((err = http_api_mux->handle("/api/v1/tests/redirects", new SrsHttpRedirectHandler("/api/v1/tests/errors", SRS_CONSTS_HTTP_MovedPermanently))) != srs_success) {
        return srs_error_wrap(err, "handle tests redirects");
    }
    // test the http vhost.
    if ((err = http_api_mux->handle("error.srs.com/api/v1/tests/errors", new SrsGoApiError())) != srs_success) {
        return srs_error_wrap(err, "handle tests errors for error.srs.com");
    }

#ifdef SRS_GPERF
    // The test api for get tcmalloc stats.
    // @see Memory Introspection in https://gperftools.github.io/gperftools/tcmalloc.html
    if ((err = http_api_mux->handle("/api/v1/tcmalloc", new SrsGoApiTcmalloc())) != srs_success) {
        return srs_error_wrap(err, "handle tests errors");
    }
#endif
    
    // TODO: FIXME: for console.
    // TODO: FIXME: support reload.
    std::string dir = _srs_config->get_http_stream_dir() + "/console";
    if ((err = http_api_mux->handle("/console/", new SrsHttpFileServer(dir))) != srs_success) {
        return srs_error_wrap(err, "handle console at %s", dir.c_str());
    }
    srs_trace("http: api mount /console to %s", dir.c_str());
    
    return err;
}

srs_error_t SrsServer::ingest()
{
    srs_error_t err = srs_success;
    
    if ((err = ingester->start()) != srs_success) {
        return srs_error_wrap(err, "ingest start");
    }
    
    return err;
}

srs_error_t SrsServer::cycle()
{
    srs_error_t err = srs_success;

    // Start the inotify auto reload by watching config file.
    SrsInotifyWorker inotify(this);
    if ((err = inotify.start()) != srs_success) {
        return srs_error_wrap(err, "start inotify");
    }

    // Do server main cycle.
     err = do_cycle();
    
#ifdef SRS_GPERF_MC
    destroy();
    
    // remark, for gmc, never invoke the exit().
    srs_warn("sleep a long time for system st-threads to cleanup.");
    srs_usleep(3 * 1000 * 1000);
    srs_warn("system quit");

    return err;
#endif

    // quit normally.
    srs_warn("main cycle terminated, system quit normally.");

    // fast quit, do some essential cleanup.
    if (signal_fast_quit) {
        dispose(); // TODO: FIXME: Rename to essential_dispose.
        srs_trace("srs disposed");
    }

    // gracefully quit, do carefully cleanup.
    if (signal_gracefully_quit) {
        gracefully_dispose();
        srs_trace("srs gracefully quit");
    }

    srs_trace("srs terminated");
    
    // for valgrind to detect.
    srs_freep(_srs_config);
    srs_freep(_srs_log);

    exit(0);

    return err;
}


void SrsServer::on_signal(int signo)
{
    if (signo == SRS_SIGNAL_RELOAD) {
        srs_trace("reload config, signo=%d", signo);
        signal_reload = true;
        return;
    }
    
#ifndef SRS_GPERF_MC
    if (signo == SRS_SIGNAL_REOPEN_LOG) {
        _srs_log->reopen();

        if (handler) {
            handler->on_logrotate();
        }

        srs_warn("reopen log file, signo=%d", signo);
        return;
    }
#endif
    
#ifdef SRS_GPERF_MC
    if (signo == SRS_SIGNAL_REOPEN_LOG) {
        signal_gmc_stop = true;
        srs_warn("for gmc, the SIGUSR1 used as SIGINT, signo=%d", signo);
        return;
    }
#endif
    
    if (signo == SRS_SIGNAL_PERSISTENCE_CONFIG) {
        signal_persistence_config = true;
        return;
    }
    
    if (signo == SIGINT) {
#ifdef SRS_GPERF_MC
        srs_trace("gmc is on, main cycle will terminate normally, signo=%d", signo);
        signal_gmc_stop = true;
#else
        #ifdef SRS_MEM_WATCH
        srs_memory_report();
        #endif
#endif
    }

    // For K8S, force to gracefully quit for gray release or canary.
    // @see https://github.com/ossrs/srs/issues/1595#issuecomment-587473037
    if (signo == SRS_SIGNAL_FAST_QUIT && _srs_config->is_force_grace_quit()) {
        srs_trace("force gracefully quit, signo=%d", signo);
        signo = SRS_SIGNAL_GRACEFULLY_QUIT;
    }

    if ((signo == SIGINT || signo == SRS_SIGNAL_FAST_QUIT) && !signal_fast_quit) {
        srs_trace("sig=%d, user terminate program, fast quit", signo);
        signal_fast_quit = true;
        return;
    }

    if (signo == SRS_SIGNAL_GRACEFULLY_QUIT && !signal_gracefully_quit) {
        srs_trace("sig=%d, user start gracefully quit", signo);
        signal_gracefully_quit = true;
        return;
    }
}

srs_error_t SrsServer::do_cycle()
{
    srs_error_t err = srs_success;
    
    // find the max loop
    int max = srs_max(0, SRS_SYS_TIME_RESOLUTION_MS_TIMES);
    
    max = srs_max(max, SRS_SYS_RUSAGE_RESOLUTION_TIMES);
    max = srs_max(max, SRS_SYS_CPU_STAT_RESOLUTION_TIMES);
    max = srs_max(max, SRS_SYS_DISK_STAT_RESOLUTION_TIMES);
    max = srs_max(max, SRS_SYS_MEMINFO_RESOLUTION_TIMES);
    max = srs_max(max, SRS_SYS_PLATFORM_INFO_RESOLUTION_TIMES);
    max = srs_max(max, SRS_SYS_NETWORK_DEVICE_RESOLUTION_TIMES);
    max = srs_max(max, SRS_SYS_NETWORK_RTMP_SERVER_RESOLUTION_TIMES);
    
    // for asprocess.
    bool asprocess = _srs_config->get_asprocess();
    
    // the daemon thread, update the time cache
    // TODO: FIXME: use SrsHourGlass.
    while (true) {
        if (handler && (err = handler->on_cycle()) != srs_success) {
            return srs_error_wrap(err, "handle callback");
        }
        
        // the interval in config.
        int heartbeat_max_resolution = (int)(_srs_config->get_heartbeat_interval() / SRS_SYS_CYCLE_INTERVAL);
        
        // dynamic fetch the max.
        int dynamic_max = srs_max(max, heartbeat_max_resolution);
        
        for (int i = 0; i < dynamic_max; i++) {
            srs_usleep(SRS_SYS_CYCLE_INTERVAL);
            
            // asprocess check.
            if (asprocess && ::getppid() != ppid) {
                return srs_error_new(ERROR_ASPROCESS_PPID, "asprocess ppid changed from %d to %d", ppid, ::getppid());
            }
            
            // gracefully quit for SIGINT or SIGTERM or SIGQUIT.
            if (signal_fast_quit || signal_gracefully_quit) {
                srs_trace("cleanup for quit signal fast=%d, grace=%d", signal_fast_quit, signal_gracefully_quit);
                return err;
            }
            
            // for gperf heap checker,
            // @see: research/gperftools/heap-checker/heap_checker.cc
            // if user interrupt the program, exit to check mem leak.
            // but, if gperf, use reload to ensure main return normally,
            // because directly exit will cause core-dump.
#ifdef SRS_GPERF_MC
            if (signal_gmc_stop) {
                srs_warn("gmc got singal to stop server.");
                return err;
            }
#endif
            
            // do persistence config to file.
            if (signal_persistence_config) {
                signal_persistence_config = false;
                srs_info("get signal to persistence config to file.");
                
                if ((err = _srs_config->persistence()) != srs_success) {
                    return srs_error_wrap(err, "config persistence to file");
                }
                srs_trace("persistence config to file success.");
            }
            
            // do reload the config.
            if (signal_reload) {
                signal_reload = false;
                srs_info("get signal to reload the config.");
                
                if ((err = _srs_config->reload()) != srs_success) {
                    return srs_error_wrap(err, "config reload");
                }
                srs_trace("reload config success.");
            }
            
            // notice the stream sources to cycle.
            if ((err = _srs_sources->cycle()) != srs_success) {
                return srs_error_wrap(err, "source cycle");
            }
            
            // update the cache time
            if ((i % SRS_SYS_TIME_RESOLUTION_MS_TIMES) == 0) {
                srs_info("update current time cache.");
                srs_update_system_time();
            }
            
            if ((i % SRS_SYS_RUSAGE_RESOLUTION_TIMES) == 0) {
                srs_info("update resource info, rss.");
                srs_update_system_rusage();
            }
            if ((i % SRS_SYS_CPU_STAT_RESOLUTION_TIMES) == 0) {
                srs_info("update cpu info, cpu usage.");
                srs_update_proc_stat();
            }
            if ((i % SRS_SYS_DISK_STAT_RESOLUTION_TIMES) == 0) {
                srs_info("update disk info, disk iops.");
                srs_update_disk_stat();
            }
            if ((i % SRS_SYS_MEMINFO_RESOLUTION_TIMES) == 0) {
                srs_info("update memory info, usage/free.");
                srs_update_meminfo();
            }
            if ((i % SRS_SYS_PLATFORM_INFO_RESOLUTION_TIMES) == 0) {
                srs_info("update platform info, uptime/load.");
                srs_update_platform_info();
            }
            if ((i % SRS_SYS_NETWORK_DEVICE_RESOLUTION_TIMES) == 0) {
                srs_info("update network devices info.");
                srs_update_network_devices();
            }
            if ((i % SRS_SYS_NETWORK_RTMP_SERVER_RESOLUTION_TIMES) == 0) {
                srs_info("update network server kbps info.");
                resample_kbps();
            }
            if (_srs_config->get_heartbeat_enabled()) {
                if ((i % heartbeat_max_resolution) == 0) {
                    srs_info("do http heartbeat, for internal server to report.");
                    http_heartbeat->heartbeat();
                }
            }
            
            srs_info("server main thread loop");
        }
    }
    
    return err;
}

srs_error_t SrsServer::listen_rtmp()
{
    srs_error_t err = srs_success;
    
    // stream service port.
    std::vector<std::string> ip_ports = _srs_config->get_listens();
    srs_assert((int)ip_ports.size() > 0);
    
    close_listeners(SrsListenerRtmpStream);
    
    for (int i = 0; i < (int)ip_ports.size(); i++) {
        SrsListener* listener = new SrsBufferListener(this, SrsListenerRtmpStream);
        listeners.push_back(listener);

        int port; string ip;
        srs_parse_endpoint(ip_ports[i], ip, port);
        
        if ((err = listener->listen(ip, port)) != srs_success) {
            srs_error_wrap(err, "rtmp listen %s:%d", ip.c_str(), port);
        }
    }
    
    return err;
}

srs_error_t SrsServer::listen_http_api()
{
    srs_error_t err = srs_success;
    
    close_listeners(SrsListenerHttpApi);
    if (_srs_config->get_http_api_enabled()) {
        SrsListener* listener = new SrsBufferListener(this, SrsListenerHttpApi);
        listeners.push_back(listener);
        
        std::string ep = _srs_config->get_http_api_listen();
        
        std::string ip;
        int port;
        srs_parse_endpoint(ep, ip, port);
        
        if ((err = listener->listen(ip, port)) != srs_success) {
            return srs_error_wrap(err, "http api listen %s:%d", ip.c_str(), port);
        }
    }
    
    return err;
}

srs_error_t SrsServer::listen_http_stream()
{
    srs_error_t err = srs_success;
    
    close_listeners(SrsListenerHttpStream);
    if (_srs_config->get_http_stream_enabled()) {
        SrsListener* listener = new SrsBufferListener(this, SrsListenerHttpStream);
        listeners.push_back(listener);
        
        std::string ep = _srs_config->get_http_stream_listen();
        
        std::string ip;
        int port;
        srs_parse_endpoint(ep, ip, port);
        
        if ((err = listener->listen(ip, port)) != srs_success) {
            return srs_error_wrap(err, "http stream listen %s:%d", ip.c_str(), port);
        }
    }
    
    return err;
}

#ifdef SRS_GB28181
srs_error_t SrsServer::listen_gb28181_sip(SrsConfDirective* stream_caster)
{ 
    srs_error_t err = srs_success;

    SrsListener* sip_listener = NULL;
    sip_listener = new SrsGb28181Listener(this, SrsListenerGb28181Sip, stream_caster);
               
    int port =  _srs_config->get_stream_caster_gb28181_sip_listen(stream_caster);
    if (port <= 0) {
        return srs_error_new(ERROR_STREAM_CASTER_PORT, "invalid sip port=%d", port);
    }
    
    srs_assert(sip_listener != NULL);
    
    listeners.push_back(sip_listener);

    // TODO: support listen at <[ip:]port>
    if ((err = sip_listener->listen(srs_any_address_for_listener(), port)) != srs_success) {
        return srs_error_wrap(err, "listen at %d", port);
    }

    return err;
}
#endif

srs_error_t SrsServer::listen_stream_caster()
{
    srs_error_t err = srs_success;
    
    close_listeners(SrsListenerMpegTsOverUdp);
    
    std::vector<SrsConfDirective*>::iterator it;
    std::vector<SrsConfDirective*> stream_casters = _srs_config->get_stream_casters();
    
    for (it = stream_casters.begin(); it != stream_casters.end(); ++it) {
        SrsConfDirective* stream_caster = *it;
        if (!_srs_config->get_stream_caster_enabled(stream_caster)) {
            continue;
        }
        
        SrsListener* listener = NULL;
        
        std::string caster = _srs_config->get_stream_caster_engine(stream_caster);
        if (srs_stream_caster_is_udp(caster)) {
            listener = new SrsUdpCasterListener(this, SrsListenerMpegTsOverUdp, stream_caster);
        } else if (srs_stream_caster_is_rtsp(caster)) {
            listener = new SrsRtspListener(this, SrsListenerRtsp, stream_caster);
        } else if (srs_stream_caster_is_flv(caster)) {
            listener = new SrsHttpFlvListener(this, SrsListenerFlv, stream_caster);
        } else if (srs_stream_caster_is_gb28181(caster)) {
#ifdef SRS_GB28181
            //init global gb28181 manger
            if (_srs_gb28181 == NULL){
                _srs_gb28181 = new SrsGb28181Manger(this, stream_caster);
                if ((err = _srs_gb28181->initialize()) != srs_success){
                    return err;
                }
            }

            //sip listener
            if (_srs_config->get_stream_caster_gb28181_sip_enable(stream_caster)){
                if ((err = listen_gb28181_sip(stream_caster)) != srs_success){
                    return err;
                }
            }

            //gb28181 stream listener
            listener = new SrsGb28181Listener(this, SrsListenerGb28181RtpMux, stream_caster);
#else
            srs_warn("gb28181 is disabled, please enable it by: ./configure --with-gb28181");
            continue;
#endif
        } else {
            return srs_error_new(ERROR_STREAM_CASTER_ENGINE, "invalid caster %s", caster.c_str());
        }
        srs_assert(listener != NULL);
        
        listeners.push_back(listener);
        int port = _srs_config->get_stream_caster_listen(stream_caster);
        if (port <= 0) {
            return srs_error_new(ERROR_STREAM_CASTER_PORT, "invalid port=%d", port);
        }
        // TODO: support listen at <[ip:]port>
        if ((err = listener->listen(srs_any_address_for_listener(), port)) != srs_success) {
            return srs_error_wrap(err, "listen at %d", port);
        }
    }
    
    return err;
}

void SrsServer::close_listeners(SrsListenerType type)
{
    std::vector<SrsListener*>::iterator it;
    for (it = listeners.begin(); it != listeners.end();) {
        SrsListener* listener = *it;
        
        if (listener->listen_type() != type) {
            ++it;
            continue;
        }
        
        srs_freep(listener);
        it = listeners.erase(it);
    }
}

void SrsServer::resample_kbps()
{
    SrsStatistic* stat = SrsStatistic::instance();
    
    // collect delta from all clients.
    for (int i = 0; i < (int)conn_manager->size(); i++) {
        SrsTcpConnection* conn = dynamic_cast<SrsTcpConnection*>(conn_manager->at(i));
        
        // add delta of connection to server kbps.,
        // for next sample() of server kbps can get the stat.
        stat->kbps_add_delta(conn);
    }
    
    // TODO: FXME: support all other connections.
    
    // sample the kbps, get the stat.
    SrsKbps* kbps = stat->kbps_sample();
    
    srs_update_rtmp_server((int)conn_manager->size(), kbps);
}

srs_error_t SrsServer::accept_client(SrsListenerType type, srs_netfd_t stfd)
{
    srs_error_t err = srs_success;
    
    SrsTcpConnection* conn = NULL;
    
    if ((err = fd2conn(type, stfd, &conn)) != srs_success) {
        if (srs_error_code(err) == ERROR_SOCKET_GET_PEER_IP && _srs_config->empty_ip_ok()) {
            srs_close_stfd(stfd); srs_error_reset(err);
            return srs_success;
        }
        return srs_error_wrap(err, "fd2conn");
    }
    srs_assert(conn);
    
    // directly enqueue, the cycle thread will remove the client.
    conn_manager->add(conn);
    
    // cycle will start process thread and when finished remove the client.
    // @remark never use the conn, for it maybe destroyed.
    if ((err = conn->start()) != srs_success) {
        return srs_error_wrap(err, "start conn coroutine");
    }
    
    return err;
}

SrsHttpServeMux* SrsServer::api_server()
{
    return http_api_mux;
}

srs_error_t SrsServer::fd2conn(SrsListenerType type, srs_netfd_t stfd, SrsTcpConnection** pconn)
{
    srs_error_t err = srs_success;
    
    int fd = srs_netfd_fileno(stfd);
    string ip = srs_get_peer_ip(fd);
    int port = srs_get_peer_port(fd);
    
    // for some keep alive application, for example, the keepalived,
    // will send some tcp packet which we cann't got the ip,
    // we just ignore it.
    if (ip.empty()) {
        return srs_error_new(ERROR_SOCKET_GET_PEER_IP, "ignore empty ip, fd=%d", fd);
    }
    
    // check connection limitation.
    int max_connections = _srs_config->get_max_connections();
    if (handler && (err = handler->on_accept_client(max_connections, (int)conn_manager->size())) != srs_success) {
        return srs_error_wrap(err, "drop client fd=%d, ip=%s:%d, max=%d, cur=%d for err: %s",
            fd, ip.c_str(), port, max_connections, (int)conn_manager->size(), srs_error_desc(err).c_str());
    }
    if ((int)conn_manager->size() >= max_connections) {
        return srs_error_new(ERROR_EXCEED_CONNECTIONS, "drop fd=%d, ip=%s:%d, max=%d, cur=%d for exceed connection limits",
            fd, ip.c_str(), port, max_connections, (int)conn_manager->size());
    }
    
    // avoid fd leak when fork.
    // @see https://github.com/ossrs/srs/issues/518
    if (true) {
        int val;
        if ((val = fcntl(fd, F_GETFD, 0)) < 0) {
            return srs_error_new(ERROR_SYSTEM_PID_GET_FILE_INFO, "fnctl F_GETFD error! fd=%d", fd);
        }
        val |= FD_CLOEXEC;
        if (fcntl(fd, F_SETFD, val) < 0) {
            return srs_error_new(ERROR_SYSTEM_PID_SET_FILE_INFO, "fcntl F_SETFD error! fd=%d", fd);
        }
    }
    
    if (type == SrsListenerRtmpStream) {
        *pconn = new SrsRtmpConn(this, stfd, ip, port);
    } else if (type == SrsListenerHttpApi) {
        *pconn = new SrsHttpApi(this, stfd, http_api_mux, ip, port);
    } else if (type == SrsListenerHttpStream) {
        *pconn = new SrsResponseOnlyHttpConn(this, stfd, http_server, ip, port);
    } else {
        srs_warn("close for no service handler. fd=%d, ip=%s:%d", fd, ip.c_str(), port);
        srs_close_stfd(stfd);
        return err;
    }
    
    return err;
}

void SrsServer::remove(ISrsResource* c)
{
    SrsTcpConnection* conn = dynamic_cast<SrsTcpConnection*>(c);

    SrsStatistic* stat = SrsStatistic::instance();
    stat->kbps_add_delta(conn);
    stat->on_disconnect(conn->srs_id());
    
    // use manager to free it async.
    conn_manager->remove(c);
}

srs_error_t SrsServer::on_reload_listen()
{
    srs_error_t err = srs_success;
    
    if ((err = listen()) != srs_success) {
        return srs_error_wrap(err, "reload listen");
    }
    
    return err;
}

srs_error_t SrsServer::on_reload_pid()
{
    srs_error_t err = srs_success;
    
    if (pid_fd > 0) {
        ::close(pid_fd);
        pid_fd = -1;
    }
    
    if ((err = acquire_pid_file()) != srs_success) {
        return srs_error_wrap(err, "reload pid");
    }
    
    return err;
}

srs_error_t SrsServer::on_reload_vhost_added(std::string vhost)
{
    srs_error_t err = srs_success;
    
    if (!_srs_config->get_vhost_http_enabled(vhost)) {
        return err;
    }
    
    // TODO: FIXME: should handle the event in SrsHttpStaticServer
    if ((err = on_reload_vhost_http_updated()) != srs_success) {
        return srs_error_wrap(err, "reload vhost added");
    }
    
    return err;
}

srs_error_t SrsServer::on_reload_vhost_removed(std::string /*vhost*/)
{
    srs_error_t err = srs_success;
    
    // TODO: FIXME: should handle the event in SrsHttpStaticServer
    if ((err = on_reload_vhost_http_updated()) != srs_success) {
        return srs_error_wrap(err, "reload vhost removed");
    }
    
    return err;
}

srs_error_t SrsServer::on_reload_http_api_enabled()
{
    srs_error_t err = srs_success;
    
    if ((err = listen_http_api()) != srs_success) {
        return srs_error_wrap(err, "reload http_api");
    }
    
    return err;
}

srs_error_t SrsServer::on_reload_http_api_disabled()
{
    close_listeners(SrsListenerHttpApi);
    return srs_success;
}

srs_error_t SrsServer::on_reload_http_stream_enabled()
{
    srs_error_t err = srs_success;
    
    if ((err = listen_http_stream()) != srs_success) {
        return srs_error_wrap(err, "reload http_stream enabled");
    }
    
    return err;
}

srs_error_t SrsServer::on_reload_http_stream_disabled()
{
    close_listeners(SrsListenerHttpStream);
    return srs_success;
}

// TODO: FIXME: rename to http_remux
srs_error_t SrsServer::on_reload_http_stream_updated()
{
    srs_error_t err = srs_success;
    
    if ((err = on_reload_http_stream_enabled()) != srs_success) {
        return srs_error_wrap(err, "reload http_stream updated");
    }
    
    // TODO: FIXME: should handle the event in SrsHttpStaticServer
    if ((err = on_reload_vhost_http_updated()) != srs_success) {
        return srs_error_wrap(err, "reload http_stream updated");
    }
    
    return err;
}

srs_error_t SrsServer::on_publish(SrsSource* s, SrsRequest* r)
{
    srs_error_t err = srs_success;
    
    if ((err = http_server->http_mount(s, r)) != srs_success) {
        return srs_error_wrap(err, "http mount");
    }
    
    SrsCoWorkers* coworkers = SrsCoWorkers::instance();
    if ((err = coworkers->on_publish(s, r)) != srs_success) {
        return srs_error_wrap(err, "coworkers");
    }
    
    return err;
}

void SrsServer::on_unpublish(SrsSource* s, SrsRequest* r)
{
    http_server->http_unmount(s, r);
    
    SrsCoWorkers* coworkers = SrsCoWorkers::instance();
    coworkers->on_unpublish(s, r);
}
<|MERGE_RESOLUTION|>--- conflicted
+++ resolved
@@ -802,26 +802,7 @@
 srs_error_t SrsServer::initialize_st()
 {
     srs_error_t err = srs_success;
-<<<<<<< HEAD
-
-    // @remark, st alloc segment use mmap, which only support 32757 threads,
-    // if need to support more, for instance, 100k threads, define the macro MALLOC_STACK.
-    // TODO: FIXME: maybe can use "sysctl vm.max_map_count" to refine.
-#define __MMAP_MAX_CONNECTIONS 32756
-    if (_srs_config->get_max_connections() > __MMAP_MAX_CONNECTIONS) {
-        srs_error("st mmap for stack allocation must <= %d threads, "
-                  "@see Makefile of st for MALLOC_STACK, please build st manually by "
-                  "\"make EXTRA_CFLAGS=-DMALLOC_STACK linux-debug\"", __MMAP_MAX_CONNECTIONS);
-        return srs_error_new(ERROR_ST_EXCEED_THREADS, "%d exceed max %d threads",
-            _srs_config->get_max_connections(), __MMAP_MAX_CONNECTIONS);
-=======
-    
-    // init st
-    if ((err = srs_st_init()) != srs_success) {
-        return srs_error_wrap(err, "initialize st failed");
->>>>>>> 9a963c6f
-    }
-    
+
     // check asprocess.
     bool asprocess = _srs_config->get_asprocess();
     if (asprocess && ppid == 1) {
