/**
 * The MIT License (MIT)
 *
 * Copyright (c) 2013-2019 Winlin
 *
 * Permission is hereby granted, free of charge, to any person obtaining a copy of
 * this software and associated documentation files (the "Software"), to deal in
 * the Software without restriction, including without limitation the rights to
 * use, copy, modify, merge, publish, distribute, sublicense, and/or sell copies of
 * the Software, and to permit persons to whom the Software is furnished to do so,
 * subject to the following conditions:
 *
 * The above copyright notice and this permission notice shall be included in all
 * copies or substantial portions of the Software.
 *
 * THE SOFTWARE IS PROVIDED "AS IS", WITHOUT WARRANTY OF ANY KIND, EXPRESS OR
 * IMPLIED, INCLUDING BUT NOT LIMITED TO THE WARRANTIES OF MERCHANTABILITY, FITNESS
 * FOR A PARTICULAR PURPOSE AND NONINFRINGEMENT. IN NO EVENT SHALL THE AUTHORS OR
 * COPYRIGHT HOLDERS BE LIABLE FOR ANY CLAIM, DAMAGES OR OTHER LIABILITY, WHETHER
 * IN AN ACTION OF CONTRACT, TORT OR OTHERWISE, ARISING FROM, OUT OF OR IN
 * CONNECTION WITH THE SOFTWARE OR THE USE OR OTHER DEALINGS IN THE SOFTWARE.
 */

#ifndef SRS_APP_CONN_HPP
#define SRS_APP_CONN_HPP

#include <srs_core.hpp>

#include <string>

#include <srs_app_st.hpp>
#include <srs_app_thread.hpp>
#include <srs_protocol_kbps.hpp>
#include <srs_app_reload.hpp>
#include <srs_service_conn.hpp>

class SrsWallClock;

// The basic connection of SRS,
// all connections accept from listener must extends from this base class,
// server will add the connection to manager, and delete it when remove.
class SrsConnection : virtual public ISrsConnection, virtual public ISrsCoroutineHandler
    , virtual public ISrsKbpsDelta, virtual public ISrsReloadHandler
{
protected:
    // Each connection start a green thread,
    // when thread stop, the connection will be delete by server.
    SrsCoroutine* trd;
    // The manager object to manage the connection.
    IConnectionManager* manager;
    // The underlayer st fd handler.
    srs_netfd_t stfd;
    // The ip of client.
    std::string ip;
    // The underlayer socket.
    SrsStSocket* skt;
    // The connection total kbps.
    // not only the rtmp or http connection, all type of connection are
    // need to statistic the kbps of io.
    // The SrsStatistic will use it indirectly to statistic the bytes delta of current connection.
    SrsKbps* kbps;
    SrsWallClock* clk;
    // The create time in milliseconds.
    // for current connection to log self create time and calculate the living time.
    int64_t create_time;
public:
    SrsConnection(IConnectionManager* cm, srs_netfd_t c, std::string cip);
    virtual ~SrsConnection();
// Interface ISrsKbpsDelta
public:
    virtual void remark(int64_t* in, int64_t* out);
public:
    // To dipose the connection.
    virtual void dispose();
    // Start the client green thread.
    // when server get a client from listener,
    // 1. server will create an concrete connection(for instance, RTMP connection),
    // 2. then add connection to its connection manager,
    // 3. start the client thread by invoke this start()
    // when client cycle thread stop, invoke the on_thread_stop(), which will use server
    // To remove the client by server->remove(this).
    virtual srs_error_t start();
    // Set socket option TCP_NODELAY.
    virtual srs_error_t set_tcp_nodelay(bool v);
    // Set socket option SO_SNDBUF in srs_utime_t.
    virtual srs_error_t set_socket_buffer(srs_utime_t buffer_v);
// Interface ISrsOneCycleThreadHandler
public:
    // The thread cycle function,
    // when serve connection completed, terminate the loop which will terminate the thread,
    // thread will invoke the on_thread_stop() when it terminated.
    virtual srs_error_t cycle();
public:
    // Get the srs id which identify the client.
    virtual int srs_id();
<<<<<<< HEAD
    // Set connection to expired.
=======
    // Get the remote ip of peer.
    virtual std::string remote_ip();
    /**
     * set connection to expired.
     */
>>>>>>> d3677308
    virtual void expire();
protected:
    // For concrete connection to do the cycle.
    virtual srs_error_t do_cycle() = 0;
};

#endif<|MERGE_RESOLUTION|>--- conflicted
+++ resolved
@@ -93,15 +93,9 @@
 public:
     // Get the srs id which identify the client.
     virtual int srs_id();
-<<<<<<< HEAD
-    // Set connection to expired.
-=======
     // Get the remote ip of peer.
     virtual std::string remote_ip();
-    /**
-     * set connection to expired.
-     */
->>>>>>> d3677308
+    // Set connection to expired.
     virtual void expire();
 protected:
     // For concrete connection to do the cycle.
