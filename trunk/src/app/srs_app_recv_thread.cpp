--- conflicted
+++ resolved
@@ -347,6 +347,10 @@
     
     _nb_msgs++;
     
+    if (msg->header.is_video()) {
+        video_frames++;
+    }
+    
     // log to show the time of recv thread.
     srs_verbose("recv thread now=%"PRId64"us, got msg time=%"PRId64"ms, size=%d",
                 srs_update_system_time_ms(), msg->header.timestamp, msg->size);
@@ -411,54 +415,6 @@
 #endif
 }
 
-<<<<<<< HEAD
-=======
-bool SrsPublishRecvThread::can_handle()
-{
-    // publish thread always can handle message.
-    return true;
-}
-
-int SrsPublishRecvThread::handle(SrsCommonMessage* msg)
-{
-    int ret = ERROR_SUCCESS;
-    
-    // when cid changed, change it.
-    if (ncid != cid) {
-        _srs_context->set_id(ncid);
-        cid = ncid;
-    }
-
-    _nb_msgs++;
-    
-    if (msg->header.is_video()) {
-        video_frames++;
-    }
-    
-    // log to show the time of recv thread.
-    srs_verbose("recv thread now=%"PRId64"us, got msg time=%"PRId64"ms, size=%d",
-        srs_update_system_time_ms(), msg->header.timestamp, msg->size);
-
-    // the rtmp connection will handle this message
-    ret = _conn->handle_publish_message(_source, msg, _is_fmle, _is_edge);
-
-    // must always free it,
-    // the source will copy it if need to use.
-    srs_freep(msg);
-    
-    return ret;
-}
-
-void SrsPublishRecvThread::on_recv_error(int ret)
-{
-    recv_error_code = ret;
-
-    // when recv thread error, signal the conn thread to process it.
-    // @see https://github.com/ossrs/srs/issues/244
-    st_cond_signal(error);
-}
-
->>>>>>> ff87318b
 #ifdef SRS_PERF_MERGED_READ
 void SrsPublishRecvThread::on_read(ssize_t nread)
 {
