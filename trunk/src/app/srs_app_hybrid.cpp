--- conflicted
+++ resolved
@@ -120,79 +120,6 @@
 {
 }
 
-<<<<<<< HEAD
-=======
-SrsServerAdapter::SrsServerAdapter()
-{
-    srs = new SrsServer();
-}
-
-SrsServerAdapter::~SrsServerAdapter()
-{
-    srs_freep(srs);
-}
-
-srs_error_t SrsServerAdapter::initialize()
-{
-    srs_error_t err = srs_success;
-    return err;
-}
-
-srs_error_t SrsServerAdapter::run(SrsWaitGroup* wg)
-{
-    srs_error_t err = srs_success;
-
-    // Initialize the whole system, set hooks to handle server level events.
-    if ((err = srs->initialize(NULL)) != srs_success) {
-        return srs_error_wrap(err, "server initialize");
-    }
-
-    if ((err = srs->initialize_st()) != srs_success) {
-        return srs_error_wrap(err, "initialize st");
-    }
-
-    if ((err = srs->acquire_pid_file()) != srs_success) {
-        return srs_error_wrap(err, "acquire pid file");
-    }
-
-    if ((err = srs->initialize_signal()) != srs_success) {
-        return srs_error_wrap(err, "initialize signal");
-    }
-
-    if ((err = srs->listen()) != srs_success) {
-        return srs_error_wrap(err, "listen");
-    }
-
-    if ((err = srs->register_signal()) != srs_success) {
-        return srs_error_wrap(err, "register signal");
-    }
-
-    if ((err = srs->http_handle()) != srs_success) {
-        return srs_error_wrap(err, "http handle");
-    }
-
-    if ((err = srs->ingest()) != srs_success) {
-        return srs_error_wrap(err, "ingest");
-    }
-
-    if ((err = srs->start(wg)) != srs_success) {
-        return srs_error_wrap(err, "start");
-    }
-
-    return err;
-}
-
-void SrsServerAdapter::stop()
-{
-    srs->stop();
-}
-
-SrsServer* SrsServerAdapter::instance()
-{
-    return srs;
-}
-
->>>>>>> d401c83a
 SrsHybridServer::SrsHybridServer()
 {
     // Create global shared timer.
