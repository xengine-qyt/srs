--- conflicted
+++ resolved
@@ -47,13 +47,7 @@
 
     SrsContextId cid = _srs_context->get_id();
     SrsStatistic* stat = SrsStatistic::instance();
-<<<<<<< HEAD
-    SrsUniquePtr<SrsJsonObject> obj(SrsJsonAny::object());
-=======
-
-    SrsJsonObject* obj = SrsJsonAny::object();
-    SrsAutoFree(SrsJsonObject, obj);
->>>>>>> e3d4f896
+    SrsUniquePtr<SrsJsonObject> obj(SrsJsonAny::object());
 
     obj->set("server_id", SrsJsonAny::str(stat->server_id().c_str()));
     obj->set("service_id", SrsJsonAny::str(stat->service_id().c_str()));
@@ -88,18 +82,9 @@
     srs_error_t err = srs_success;
 
     SrsContextId cid = _srs_context->get_id();
-<<<<<<< HEAD
     SrsStatistic* stat = SrsStatistic::instance();
     SrsUniquePtr<SrsJsonObject> obj(SrsJsonAny::object());
     
-=======
-
-    SrsStatistic* stat = SrsStatistic::instance();
-
-    SrsJsonObject* obj = SrsJsonAny::object();
-    SrsAutoFree(SrsJsonObject, obj);
-
->>>>>>> e3d4f896
     obj->set("server_id", SrsJsonAny::str(stat->server_id().c_str()));
     obj->set("service_id", SrsJsonAny::str(stat->service_id().c_str()));
     obj->set("action", SrsJsonAny::str("on_close"));
@@ -134,10 +119,6 @@
     srs_error_t err = srs_success;
 
     SrsContextId cid = _srs_context->get_id();
-<<<<<<< HEAD
-=======
-
->>>>>>> e3d4f896
     SrsStatistic* stat = SrsStatistic::instance();
     SrsUniquePtr<SrsJsonObject> obj(SrsJsonAny::object());
 
@@ -179,18 +160,9 @@
     srs_error_t err = srs_success;
 
     SrsContextId cid = _srs_context->get_id();
-<<<<<<< HEAD
     SrsStatistic* stat = SrsStatistic::instance();
     SrsUniquePtr<SrsJsonObject> obj(SrsJsonAny::object());
     
-=======
-
-    SrsStatistic* stat = SrsStatistic::instance();
-
-    SrsJsonObject* obj = SrsJsonAny::object();
-    SrsAutoFree(SrsJsonObject, obj);
-
->>>>>>> e3d4f896
     obj->set("server_id", SrsJsonAny::str(stat->server_id().c_str()));
     obj->set("service_id", SrsJsonAny::str(stat->service_id().c_str()));
     obj->set("action", SrsJsonAny::str("on_unpublish"));
@@ -232,18 +204,9 @@
     srs_error_t err = srs_success;
 
     SrsContextId cid = _srs_context->get_id();
-<<<<<<< HEAD
-    SrsStatistic* stat = SrsStatistic::instance();
-    SrsUniquePtr<SrsJsonObject> obj(SrsJsonAny::object());
-    
-=======
-
-    SrsStatistic* stat = SrsStatistic::instance();
-
-    SrsJsonObject* obj = SrsJsonAny::object();
-    SrsAutoFree(SrsJsonObject, obj);
-
->>>>>>> e3d4f896
+
+    SrsStatistic* stat = SrsStatistic::instance();
+    SrsUniquePtr<SrsJsonObject> obj(SrsJsonAny::object());
     obj->set("server_id", SrsJsonAny::str(stat->server_id().c_str()));
     obj->set("service_id", SrsJsonAny::str(stat->service_id().c_str()));
     obj->set("action", SrsJsonAny::str("on_play"));
@@ -283,18 +246,9 @@
     srs_error_t err = srs_success;
 
     SrsContextId cid = _srs_context->get_id();
-<<<<<<< HEAD
     SrsStatistic* stat = SrsStatistic::instance();
     SrsUniquePtr<SrsJsonObject> obj(SrsJsonAny::object());
     
-=======
-
-    SrsStatistic* stat = SrsStatistic::instance();
-
-    SrsJsonObject* obj = SrsJsonAny::object();
-    SrsAutoFree(SrsJsonObject, obj);
-
->>>>>>> e3d4f896
     obj->set("server_id", SrsJsonAny::str(stat->server_id().c_str()));
     obj->set("service_id", SrsJsonAny::str(stat->service_id().c_str()));
     obj->set("action", SrsJsonAny::str("on_stop"));
@@ -339,15 +293,8 @@
     std::string cwd = _srs_config->cwd();
 
     SrsStatistic* stat = SrsStatistic::instance();
-<<<<<<< HEAD
-    SrsUniquePtr<SrsJsonObject> obj(SrsJsonAny::object());
-    
-=======
-
-    SrsJsonObject* obj = SrsJsonAny::object();
-    SrsAutoFree(SrsJsonObject, obj);
-
->>>>>>> e3d4f896
+    SrsUniquePtr<SrsJsonObject> obj(SrsJsonAny::object());
+   
     obj->set("server_id", SrsJsonAny::str(stat->server_id().c_str()));
     obj->set("service_id", SrsJsonAny::str(stat->service_id().c_str()));
     obj->set("action", SrsJsonAny::str("on_dvr"));
@@ -397,15 +344,7 @@
     }
 
     SrsStatistic* stat = SrsStatistic::instance();
-<<<<<<< HEAD
-    SrsUniquePtr<SrsJsonObject> obj(SrsJsonAny::object());
-    
-=======
-
-    SrsJsonObject* obj = SrsJsonAny::object();
-    SrsAutoFree(SrsJsonObject, obj);
-
->>>>>>> e3d4f896
+    SrsUniquePtr<SrsJsonObject> obj(SrsJsonAny::object());
     obj->set("server_id", SrsJsonAny::str(stat->server_id().c_str()));
     obj->set("service_id", SrsJsonAny::str(stat->service_id().c_str()));
     obj->set("action", SrsJsonAny::str("on_hls"));
@@ -486,8 +425,6 @@
         path += uri.get_query();
     }
     srs_info("GET %s", path.c_str());
-<<<<<<< HEAD
-    
     ISrsHttpMessage* msg_raw = NULL;
     if ((err = http.get(path.c_str(), "", &msg_raw)) != srs_success) {
         return srs_error_wrap(err, "http: get %s", url.c_str());
@@ -496,18 +433,6 @@
 
     int nb_buf = srs_min(nb_notify, SRS_HTTP_READ_BUFFER);
     SrsUniquePtr<char[]> buf(new char[nb_buf]);
-=======
-
-    ISrsHttpMessage* msg = NULL;
-    if ((err = http.get(path.c_str(), "", &msg)) != srs_success) {
-        return srs_error_wrap(err, "http: get %s", url.c_str());
-    }
-    SrsAutoFree(ISrsHttpMessage, msg);
-
-    int nb_buf = srs_min(nb_notify, SRS_HTTP_READ_BUFFER);
-    char* buf = new char[nb_buf];
-    SrsAutoFreeA(char, buf);
->>>>>>> e3d4f896
 
     int nb_read = 0;
     ISrsHttpResponseReader* br = msg->body_reader();
@@ -539,15 +464,7 @@
     if ((err = do_post(&http, url, "", status_code, res)) != srs_success) {
         return srs_error_wrap(err, "http: post %s, status=%d, res=%s", url.c_str(), status_code, res.c_str());
     }
-<<<<<<< HEAD
-    
     SrsJsonObject* robj_raw = NULL;
-=======
-
-    SrsJsonObject* robj = NULL;
-    SrsAutoFree(SrsJsonObject, robj);
-
->>>>>>> e3d4f896
     if (true) {
         SrsJsonAny* jr = NULL;
         if ((jr = SrsJsonAny::loads(res)) == NULL) {
@@ -558,17 +475,10 @@
             srs_freep(jr);
             return srs_error_new(ERROR_OCLUSTER_DISCOVER, "response %s", res.c_str());
         }
-
-<<<<<<< HEAD
         robj_raw = jr->to_object();
     }
     SrsUniquePtr<SrsJsonObject> robj(robj_raw);
     
-=======
-        robj = jr->to_object();
-    }
-
->>>>>>> e3d4f896
     SrsJsonAny* prop = NULL;
     if ((prop = robj->ensure_property_object("data")) == NULL) {
         return srs_error_new(ERROR_OCLUSTER_DISCOVER, "parse data %s", res.c_str());
@@ -680,21 +590,12 @@
     if (!uri.get_query().empty()) {
         path += "?" + uri.get_query();
     }
-<<<<<<< HEAD
-    
+
     ISrsHttpMessage* msg_raw = NULL;
     if ((err = hc->post(path, req, &msg_raw)) != srs_success) {
         return srs_error_wrap(err, "http: client post");
     }
     SrsUniquePtr<ISrsHttpMessage> msg(msg_raw);
-=======
-
-    ISrsHttpMessage* msg = NULL;
-    if ((err = hc->post(path, req, &msg)) != srs_success) {
-        return srs_error_wrap(err, "http: client post");
-    }
-    SrsAutoFree(ISrsHttpMessage, msg);
->>>>>>> e3d4f896
 
     code = msg->status_code();
     if ((err = msg->body_read_all(res)) != srs_success) {
@@ -716,10 +617,6 @@
     if (!info.get()) {
         return srs_error_new(ERROR_HTTP_DATA_INVALID, "http: not json %s", res.c_str());
     }
-<<<<<<< HEAD
-=======
-    SrsAutoFree(SrsJsonAny, info);
->>>>>>> e3d4f896
 
     // response error code in string.
     if (!info->is_object()) {
