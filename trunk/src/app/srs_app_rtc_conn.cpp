--- conflicted
+++ resolved
@@ -1358,16 +1358,12 @@
             return srs_error_wrap(err, "encode, count=%u", twcc_fb_count_);
         }
 
-<<<<<<< HEAD
-    return session_->send_rtcp(pkt, buffer->pos());
-=======
         if((err = session_->send_rtcp(pkt, buffer->pos())) != srs_success) {
             return srs_error_wrap(err, "send twcc, count=%u", twcc_fb_count_);
         }
     }
 
     return err;
->>>>>>> aa5d872b
 }
 
 srs_error_t SrsRtcPublishStream::on_rtcp(SrsRtcpCommon* rtcp)
