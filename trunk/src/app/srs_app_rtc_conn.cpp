/**
 * The MIT License (MIT)
 *
 * Copyright (c) 2013-2020 John
 *
 * Permission is hereby granted, free of charge, to any person obtaining a copy of
 * this software and associated documentation files (the "Software"), to deal in
 * the Software without restriction, including without limitation the rights to
 * use, copy, modify, merge, publish, distribute, sublicense, and/or sell copies of
 * the Software, and to permit persons to whom the Software is furnished to do so,
 * subject to the following conditions:
 *
 * The above copyright notice and this permission notice shall be included in all
 * copies or substantial portions of the Software.
 *
 * THE SOFTWARE IS PROVIDED "AS IS", WITHOUT WARRANTY OF ANY KIND, EXPRESS OR
 * IMPLIED, INCLUDING BUT NOT LIMITED TO THE WARRANTIES OF MERCHANTABILITY, FITNESS
 * FOR A PARTICULAR PURPOSE AND NONINFRINGEMENT. IN NO EVENT SHALL THE AUTHORS OR
 * COPYRIGHT HOLDERS BE LIABLE FOR ANY CLAIM, DAMAGES OR OTHER LIABILITY, WHETHER
 * IN AN ACTION OF CONTRACT, TORT OR OTHERWISE, ARISING FROM, OUT OF OR IN
 * CONNECTION WITH THE SOFTWARE OR THE USE OR OTHER DEALINGS IN THE SOFTWARE.
 */

#include <srs_app_rtc_conn.hpp>

using namespace std;

#include <sys/socket.h>
#include <netinet/in.h>
#include <arpa/inet.h>

#include <stdlib.h>
#include <fcntl.h>
#include <unistd.h>

#include <sstream>

#include <srs_core_autofree.hpp>
#include <srs_kernel_buffer.hpp>
#include <srs_kernel_rtc_rtp.hpp>
#include <srs_kernel_error.hpp>
#include <srs_kernel_log.hpp>
#include <srs_rtc_stun_stack.hpp>
#include <srs_rtmp_stack.hpp>
#include <srs_rtmp_msg_array.hpp>
#include <srs_app_utility.hpp>
#include <srs_app_config.hpp>
#include <srs_app_rtc_queue.hpp>
#include <srs_app_source.hpp>
#include <srs_app_server.hpp>
#include <srs_service_utility.hpp>
#include <srs_http_stack.hpp>
#include <srs_app_http_api.hpp>
#include <srs_app_statistic.hpp>
#include <srs_app_pithy_print.hpp>
#include <srs_service_st.hpp>
#include <srs_app_rtc_server.hpp>
#include <srs_app_rtc_source.hpp>
#include <srs_protocol_utility.hpp>

#include <srs_protocol_kbps.hpp>

SrsPps* _srs_pps_sstuns = new SrsPps();
SrsPps* _srs_pps_srtcps = new SrsPps();
SrsPps* _srs_pps_srtps = new SrsPps();

SrsPps* _srs_pps_pli = new SrsPps();
SrsPps* _srs_pps_twcc = new SrsPps();
SrsPps* _srs_pps_rr = new SrsPps();
SrsPps* _srs_pps_pub = new SrsPps();
SrsPps* _srs_pps_conn = new SrsPps();

extern SrsPps* _srs_pps_snack;
extern SrsPps* _srs_pps_snack2;

extern SrsPps* _srs_pps_rnack;
extern SrsPps* _srs_pps_rnack2;

#define SRS_TICKID_RTCP 0
#define SRS_TICKID_TWCC 1
#define SRS_TICKID_SEND_NACKS 2

ISrsRtcTransport::ISrsRtcTransport()
{
}

ISrsRtcTransport::~ISrsRtcTransport()
{
}

SrsSecurityTransport::SrsSecurityTransport(SrsRtcConnection* s)
{
    session_ = s;

    dtls_ = new SrsDtls((ISrsDtlsCallback*)this);
    srtp_ = new SrsSRTP();

    handshake_done = false;
}

SrsSecurityTransport::~SrsSecurityTransport()
{
    srs_freep(dtls_);
    srs_freep(srtp_);
}

srs_error_t SrsSecurityTransport::initialize(SrsSessionConfig* cfg)
{
    return dtls_->initialize(cfg->dtls_role, cfg->dtls_version);
}

srs_error_t SrsSecurityTransport::start_active_handshake()
{
    return dtls_->start_active_handshake();
}

srs_error_t SrsSecurityTransport::write_dtls_data(void* data, int size) 
{
    srs_error_t err = srs_success;

    if (!size) {
        return err;
    }

    ++_srs_pps_sstuns->sugar;

    if ((err = session_->sendonly_skt->sendto(data, size, 0)) != srs_success) {
        return srs_error_wrap(err, "send dtls packet");
    }

    if (_srs_blackhole->blackhole) {
        _srs_blackhole->sendto(data, size);
    }

    return err;
}

srs_error_t SrsSecurityTransport::on_dtls(char* data, int nb_data)
{
    return dtls_->on_dtls(data, nb_data);
}

srs_error_t SrsSecurityTransport::on_dtls_alert(std::string type, std::string desc)
{
    return session_->on_dtls_alert(type, desc);
}

srs_error_t SrsSecurityTransport::on_dtls_handshake_done()
{
    srs_error_t err = srs_success;

    if (handshake_done) {
        return err;
    }
    handshake_done = true;

    // TODO: FIXME: Add cost for DTLS.
    srs_trace("RTC: DTLS handshake done.");

    if ((err = srtp_initialize()) != srs_success) {
        return srs_error_wrap(err, "srtp init");
    }

    return session_->on_connection_established();
}

srs_error_t SrsSecurityTransport::on_dtls_application_data(const char* buf, const int nb_buf)
{
    srs_error_t err = srs_success;

    // TODO: process SCTP protocol(WebRTC datachannel support)

    return err;
}

srs_error_t SrsSecurityTransport::srtp_initialize()
{
    srs_error_t err = srs_success;

    std::string send_key;
    std::string recv_key;

    if ((err = dtls_->get_srtp_key(recv_key, send_key)) != srs_success) {
        return err;
    }
    
    if ((err = srtp_->initialize(recv_key, send_key)) != srs_success) {
        return srs_error_wrap(err, "srtp init");
    }

    return err;
}

srs_error_t SrsSecurityTransport::protect_rtp(void* packet, int* nb_cipher)
{
    return srtp_->protect_rtp(packet, nb_cipher);
}

srs_error_t SrsSecurityTransport::protect_rtcp(void* packet, int* nb_cipher)
{
    return srtp_->protect_rtcp(packet, nb_cipher);
}

srs_error_t SrsSecurityTransport::unprotect_rtp(void* packet, int* nb_plaintext)
{
    return srtp_->unprotect_rtp(packet, nb_plaintext);
}

srs_error_t SrsSecurityTransport::unprotect_rtcp(void* packet, int* nb_plaintext)
{
    return srtp_->unprotect_rtcp(packet, nb_plaintext);
}

SrsSemiSecurityTransport::SrsSemiSecurityTransport(SrsRtcConnection* s) : SrsSecurityTransport(s)
{
}

SrsSemiSecurityTransport::~SrsSemiSecurityTransport()
{
}

srs_error_t SrsSemiSecurityTransport::protect_rtp(void* packet, int* nb_cipher)
{
    return srs_success;
}

srs_error_t SrsSemiSecurityTransport::protect_rtcp(void* packet, int* nb_cipher)
{
    return srs_success;
}

SrsPlaintextTransport::SrsPlaintextTransport(SrsRtcConnection* s)
{
    session_ = s;
}

SrsPlaintextTransport::~SrsPlaintextTransport()
{
}

srs_error_t SrsPlaintextTransport::initialize(SrsSessionConfig* cfg)
{
    return srs_success;
}

srs_error_t SrsPlaintextTransport::start_active_handshake()
{
    return on_dtls_handshake_done();
}

srs_error_t SrsPlaintextTransport::on_dtls(char* data, int nb_data)
{
    return srs_success;
}

srs_error_t SrsPlaintextTransport::on_dtls_alert(std::string type, std::string desc)
{
    return srs_success;
}

srs_error_t SrsPlaintextTransport::on_dtls_handshake_done()
{
    srs_trace("RTC: DTLS handshake done.");
    return session_->on_connection_established();
}

srs_error_t SrsPlaintextTransport::on_dtls_application_data(const char* data, const int len)
{
    return srs_success;
}

srs_error_t SrsPlaintextTransport::write_dtls_data(void* data, int size)
{
    return srs_success;
}

srs_error_t SrsPlaintextTransport::protect_rtp(void* packet, int* nb_cipher)
{
    return srs_success;
}

srs_error_t SrsPlaintextTransport::protect_rtcp(void* packet, int* nb_cipher)
{
    return srs_success;
}

srs_error_t SrsPlaintextTransport::unprotect_rtp(void* packet, int* nb_plaintext)
{
    return srs_success;
}

srs_error_t SrsPlaintextTransport::unprotect_rtcp(void* packet, int* nb_plaintext)
{
    return srs_success;
}

ISrsRtcPLIWorkerHandler::ISrsRtcPLIWorkerHandler()
{
}

ISrsRtcPLIWorkerHandler::~ISrsRtcPLIWorkerHandler()
{
}

SrsRtcPLIWorker::SrsRtcPLIWorker(ISrsRtcPLIWorkerHandler* h)
{
    handler_ = h;
    wait_ = srs_cond_new();
    trd_ = new SrsSTCoroutine("pli", this, _srs_context->get_id());
}

SrsRtcPLIWorker::~SrsRtcPLIWorker()
{
    srs_cond_signal(wait_);
    trd_->stop();

    srs_freep(trd_);
    srs_cond_destroy(wait_);
}

srs_error_t SrsRtcPLIWorker::start()
{
    srs_error_t err = srs_success;

    if ((err = trd_->start()) != srs_success) {
        return srs_error_wrap(err, "start pli worker");
    }

    return err;
}

void SrsRtcPLIWorker::request_keyframe(uint32_t ssrc, SrsContextId cid)
{
    plis_.insert(make_pair(ssrc, cid));
    srs_cond_signal(wait_);
}

srs_error_t SrsRtcPLIWorker::cycle()
{
    srs_error_t err = srs_success;

    while (true) {
        if ((err = trd_->pull()) != srs_success) {
            return srs_error_wrap(err, "quit");
        }

        while (!plis_.empty()) {
            std::map<uint32_t, SrsContextId> plis;
            plis.swap(plis_);

            for (map<uint32_t, SrsContextId>::iterator it = plis.begin(); it != plis.end(); ++it) {
                uint32_t ssrc = it->first;
                SrsContextId cid = it->second;

                ++_srs_pps_pli->sugar;

                if ((err = handler_->do_request_keyframe(ssrc, cid)) != srs_success) {
                    srs_warn("PLI error, %s", srs_error_desc(err).c_str());
                    srs_error_reset(err);
                }
            }
        }
        srs_cond_wait(wait_);
    }

    return err;
}

SrsRtcPlayStream::SrsRtcPlayStream(SrsRtcConnection* s, const SrsContextId& cid)
{
    cid_ = cid;
    trd_ = NULL;

    req_ = NULL;
    source_ = NULL;

    is_started = false;
    session_ = s;

    mw_msgs = 0;
    realtime = true;

    nack_enabled_ = false;
    nack_no_copy_ = false;

    _srs_config->subscribe(this);
    timer_ = new SrsHourGlass("play", this, 1000 * SRS_UTIME_MILLISECONDS);
    nack_epp = new SrsErrorPithyPrint();
    pli_worker_ = new SrsRtcPLIWorker(this);
}

SrsRtcPlayStream::~SrsRtcPlayStream()
{
    // TODO: FIXME: Should not do callback in de-constructor?
    if (_srs_rtc_hijacker) {
        _srs_rtc_hijacker->on_stop_play(session_, this, req_);
    }

    _srs_config->unsubscribe(this);

    srs_freep(nack_epp);
    srs_freep(pli_worker_);
    srs_freep(trd_);
    srs_freep(timer_);
    srs_freep(req_);

    if (true) {
        std::map<uint32_t, SrsRtcAudioSendTrack*>::iterator it;
        for (it = audio_tracks_.begin(); it != audio_tracks_.end(); ++it) {
            srs_freep(it->second);
        }
    }

    if (true) {
        std::map<uint32_t, SrsRtcVideoSendTrack*>::iterator it;
        for (it = video_tracks_.begin(); it != video_tracks_.end(); ++it) {
            srs_freep(it->second);
        }
    }
}

srs_error_t SrsRtcPlayStream::initialize(SrsRequest* req, std::map<uint32_t, SrsRtcTrackDescription*> sub_relations)
{
    srs_error_t err = srs_success;

    req_ = req->copy();

    if ((err = _srs_rtc_sources->fetch_or_create(req_, &source_)) != srs_success) {
        return srs_error_wrap(err, "rtc fetch source failed");
    }

    for (map<uint32_t, SrsRtcTrackDescription*>::iterator it = sub_relations.begin(); it != sub_relations.end(); ++it) {
        uint32_t ssrc = it->first;
        SrsRtcTrackDescription* desc = it->second;

        if (desc->type_ == "audio") {
            SrsRtcAudioSendTrack* track = new SrsRtcAudioSendTrack(session_, desc);
            audio_tracks_.insert(make_pair(ssrc, track));
        }

        if (desc->type_ == "video") {
            SrsRtcVideoSendTrack* track = new SrsRtcVideoSendTrack(session_, desc);
            video_tracks_.insert(make_pair(ssrc, track));
        }
    }

    // TODO: FIXME: Support reload.
    nack_enabled_ = _srs_config->get_rtc_nack_enabled(req->vhost);
    nack_no_copy_ = _srs_config->get_rtc_nack_no_copy(req->vhost);
    srs_trace("RTC player nack=%d, nnc=%d", nack_enabled_, nack_no_copy_);

    // Setup tracks.
    for (map<uint32_t, SrsRtcAudioSendTrack*>::iterator it = audio_tracks_.begin(); it != audio_tracks_.end(); ++it) {
        SrsRtcAudioSendTrack* track = it->second;
        track->set_nack_no_copy(nack_no_copy_);
    }

    for (map<uint32_t, SrsRtcVideoSendTrack*>::iterator it = video_tracks_.begin(); it != video_tracks_.end(); ++it) {
        SrsRtcVideoSendTrack* track = it->second;
        track->set_nack_no_copy(nack_no_copy_);
    }

    // Update stat for session.
    session_->stat_->nn_subscribers++;

    return err;
}

void SrsRtcPlayStream::on_stream_change(SrsRtcStreamDescription* desc)
{
    // Refresh the relation for audio.
    // TODO: FIXME: Match by label?
    if (desc && desc->audio_track_desc_ && audio_tracks_.size() == 1) {
        uint32_t ssrc = desc->audio_track_desc_->ssrc_;
        SrsRtcAudioSendTrack* track = audio_tracks_.begin()->second;

        audio_tracks_.clear();
        audio_tracks_.insert(make_pair(ssrc, track));
    }

    // Refresh the relation for video.
<<<<<<< HEAD
    // TODO: FIXME: Match by label?
    if (desc && desc->video_track_descs_.size() == 1 && desc->video_track_descs_.size() == 1) {
=======
    // TODO: FIMXE: Match by label?
    if (desc && desc->video_track_descs_.size() == 1) {
>>>>>>> aae0f611
        SrsRtcTrackDescription* vdesc = desc->video_track_descs_.at(0);
        uint32_t ssrc = vdesc->ssrc_;
        SrsRtcVideoSendTrack* track = video_tracks_.begin()->second;

        video_tracks_.clear();
        video_tracks_.insert(make_pair(ssrc, track));
    }
}

srs_error_t SrsRtcPlayStream::on_reload_vhost_play(string vhost)
{
    if (req_->vhost != vhost) {
        return srs_success;
    }

    realtime = _srs_config->get_realtime_enabled(req_->vhost, true);
    mw_msgs = _srs_config->get_mw_msgs(req_->vhost, realtime, true);

    srs_trace("Reload play realtime=%d, mw_msgs=%d", realtime, mw_msgs);

    return srs_success;
}

srs_error_t SrsRtcPlayStream::on_reload_vhost_realtime(string vhost)
{
    return on_reload_vhost_play(vhost);
}

const SrsContextId& SrsRtcPlayStream::context_id()
{
    return cid_;
}

srs_error_t SrsRtcPlayStream::start()
{
    srs_error_t err = srs_success;

    // If player coroutine allocated, we think the player is started.
    // To prevent play multiple times for this play stream.
    // @remark Allow start multiple times, for DTLS may retransmit the final packet.
    if (is_started) {
        return err;
    }

    srs_freep(trd_);
    trd_ = new SrsFastCoroutine("rtc_sender", this, cid_);

    if ((err = trd_->start()) != srs_success) {
        return srs_error_wrap(err, "rtc_sender");
    }

    if ((err = timer_->start()) != srs_success) {
        return srs_error_wrap(err, "start timer");
    }

    if ((err = pli_worker_->start()) != srs_success) {
        return srs_error_wrap(err, "start pli worker");
    }

    if (_srs_rtc_hijacker) {
        if ((err = _srs_rtc_hijacker->on_start_play(session_, this, req_)) != srs_success) {
            return srs_error_wrap(err, "on start play");
        }
    }

    is_started = true;

    return err;
}

void SrsRtcPlayStream::stop()
{
    if (trd_) {
        trd_->stop();
    }
}

srs_error_t SrsRtcPlayStream::cycle()
{
    srs_error_t err = srs_success;

    SrsRtcStream* source = source_;

    SrsRtcConsumer* consumer = NULL;
    SrsAutoFree(SrsRtcConsumer, consumer);
    if ((err = source->create_consumer(consumer)) != srs_success) {
        return srs_error_wrap(err, "create consumer, source=%s", req_->get_stream_url().c_str());
    }

    srs_assert(consumer);
    consumer->set_handler(this);

    // TODO: FIXME: Dumps the SPS/PPS from gop cache, without other frames.
    if ((err = source->consumer_dumps(consumer)) != srs_success) {
        return srs_error_wrap(err, "dumps consumer, url=%s", req_->get_stream_url().c_str());
    }

    realtime = _srs_config->get_realtime_enabled(req_->vhost, true);
    mw_msgs = _srs_config->get_mw_msgs(req_->vhost, realtime, true);

    // TODO: FIXME: Add cost in ms.
    SrsContextId cid = source->source_id();
    srs_trace("RTC: start play url=%s, source_id=%s/%s, realtime=%d, mw_msgs=%d", req_->get_stream_url().c_str(),
        cid.c_str(), source->pre_source_id().c_str(), realtime, mw_msgs);

    SrsErrorPithyPrint* epp = new SrsErrorPithyPrint();
    SrsAutoFree(SrsErrorPithyPrint, epp);

    if (_srs_rtc_hijacker) {
        if ((err = _srs_rtc_hijacker->on_start_consume(session_, this, req_, consumer)) != srs_success) {
            return srs_error_wrap(err, "on start consuming");
        }
    }

    while (true) {
        if ((err = trd_->pull()) != srs_success) {
            return srs_error_wrap(err, "rtc sender thread");
        }

        // Wait for amount of packets.
        SrsRtpPacket2* pkt = NULL;
        consumer->dump_packet(&pkt);
        if (!pkt) {
            // TODO: FIXME: We should check the quit event.
            consumer->wait(mw_msgs);
            continue;
        }

        // Send-out the RTP packet and do cleanup
        // @remark Note that the pkt might be set to NULL.
        if ((err = send_packet(pkt)) != srs_success) {
            uint32_t nn = 0;
            if (epp->can_print(err, &nn)) {
                srs_warn("play send packets=%u, nn=%u/%u, err: %s", 1, epp->nn_count, nn, srs_error_desc(err).c_str());
            }
            srs_freep(err);
        }

        // Release the packet to cache.
        // @remark Note that the pkt might be set to NULL.
        _srs_rtp_cache->recycle(pkt);
    }
}

srs_error_t SrsRtcPlayStream::send_packet(SrsRtpPacket2*& pkt)
{
    srs_error_t err = srs_success;

    // TODO: FIXME: Maybe refine for performance issue.
    if (!audio_tracks_.count(pkt->header.get_ssrc()) && !video_tracks_.count(pkt->header.get_ssrc())) {
        srs_warn("RTC: Drop for ssrc %u not found", pkt->header.get_ssrc());
        return err;
    }

    // For audio, we transcoded AAC to opus in extra payloads.
    SrsRtcAudioSendTrack* audio_track = NULL;
    SrsRtcVideoSendTrack* video_track = NULL;
    if (pkt->is_audio()) {
        // TODO: FIXME: Any simple solution?
        audio_track = audio_tracks_[pkt->header.get_ssrc()];

        if ((err = audio_track->on_rtp(pkt)) != srs_success) {
            return srs_error_wrap(err, "audio track, SSRC=%u, SEQ=%u", pkt->header.get_ssrc(), pkt->header.get_sequence());
        }

        // TODO: FIXME: Padding audio to the max payload in RTP packets.
    } else {
        // TODO: FIXME: Any simple solution?
        video_track = video_tracks_[pkt->header.get_ssrc()];

        if ((err = video_track->on_rtp(pkt)) != srs_success) {
            return srs_error_wrap(err, "video track, SSRC=%u, SEQ=%u", pkt->header.get_ssrc(), pkt->header.get_sequence());
        }
    }

    // For NACK to handle packet.
    // @remark Note that the pkt might be set to NULL.
    if (nack_enabled_) {
        if (audio_track) {
            if ((err = audio_track->on_nack(&pkt)) != srs_success) {
                return srs_error_wrap(err, "on nack");
            }
        } else if (video_track) {
            if ((err = video_track->on_nack(&pkt)) != srs_success) {
                return srs_error_wrap(err, "on nack");
            }
        }
    }

    return err;
}

void SrsRtcPlayStream::set_all_tracks_status(bool status)
{
    std::ostringstream merged_log;

    // set video track status
    if (true) {
        std::map<uint32_t, SrsRtcVideoSendTrack*>::iterator it;
        for (it = video_tracks_.begin(); it != video_tracks_.end(); ++it) {
            SrsRtcVideoSendTrack* track = it->second;

            bool previous = track->set_track_status(status);
            merged_log << "{track: " << track->get_track_id() << ", is_active: " << previous << "=>" << status << "},";
        }
    }

    // set audio track status
    if (true) {
        std::map<uint32_t, SrsRtcAudioSendTrack*>::iterator it;
        for (it = audio_tracks_.begin(); it != audio_tracks_.end(); ++it) {
            SrsRtcAudioSendTrack* track = it->second;

            bool previous = track->set_track_status(status);
            merged_log << "{track: " << track->get_track_id() << ", is_active: " << previous << "=>" << status << "},";
        }
    }

    srs_trace("RTC: Init tracks %s ok", merged_log.str().c_str());
}

srs_error_t SrsRtcPlayStream::notify(int type, srs_utime_t interval, srs_utime_t tick)
{
    srs_error_t err = srs_success;

    if (!is_started) {
        return err;
    }

    return err;
}

srs_error_t SrsRtcPlayStream::on_rtcp(SrsRtcpCommon* rtcp)
{
    if(SrsRtcpType_rr == rtcp->type()) {
        SrsRtcpRR* rr = dynamic_cast<SrsRtcpRR*>(rtcp);
        return on_rtcp_rr(rr);
    } else if(SrsRtcpType_rtpfb == rtcp->type()) {
        //currently rtpfb of nack will be handle by player. TWCC will be handled by SrsRtcConnection
        SrsRtcpNack* nack = dynamic_cast<SrsRtcpNack*>(rtcp);
        return on_rtcp_nack(nack);
    } else if(SrsRtcpType_psfb == rtcp->type()) {
        SrsRtcpPsfbCommon* psfb = dynamic_cast<SrsRtcpPsfbCommon*>(rtcp);
        return on_rtcp_ps_feedback(psfb);
    } else if(SrsRtcpType_xr == rtcp->type()) {
        SrsRtcpXr* xr = dynamic_cast<SrsRtcpXr*>(rtcp);
        return on_rtcp_xr(xr);
    } else if(SrsRtcpType_bye == rtcp->type()) {
        // TODO: FIXME: process rtcp bye.
        return srs_success;
    } else {
        return srs_error_new(ERROR_RTC_RTCP_CHECK, "unknown rtcp type=%u", rtcp->type());
    }
}

srs_error_t SrsRtcPlayStream::on_rtcp_rr(SrsRtcpRR* rtcp)
{
    srs_error_t err = srs_success;

    // TODO: FIXME: Implements it.

    session_->stat_->nn_sr++;

    return err;
}

srs_error_t SrsRtcPlayStream::on_rtcp_xr(SrsRtcpXr* rtcp)
{
    srs_error_t err = srs_success;

    // TODO: FIXME: Implements it.

    session_->stat_->nn_xr++;

    return err;
}

srs_error_t SrsRtcPlayStream::on_rtcp_nack(SrsRtcpNack* rtcp)
{
    srs_error_t err = srs_success;

    ++_srs_pps_rnack->sugar;

    uint32_t ssrc = rtcp->get_media_ssrc();

    // If NACK disabled, print a log.
    if (!nack_enabled_) {
        vector<uint16_t> sns = rtcp->get_lost_sns();
        srs_trace("RTC: NACK ssrc=%u, seq=%s, ignored", ssrc, srs_join_vector_string(sns, ",").c_str());
        return err;
    }

    SrsRtcSendTrack* target = NULL;
    // Try audio track first.
    for (map<uint32_t, SrsRtcAudioSendTrack*>::iterator it = audio_tracks_.begin(); it != audio_tracks_.end(); ++it) {
        SrsRtcAudioSendTrack* track = it->second;
        if (!track->get_track_status() || !track->has_ssrc(ssrc)) {
            continue;
        }

        target = track;
        break;
    }
    // If not found, try video track.
    for (map<uint32_t, SrsRtcVideoSendTrack*>::iterator it = video_tracks_.begin(); !target && it != video_tracks_.end(); ++it) {
        SrsRtcVideoSendTrack* track = it->second;
        if (!track->get_track_status() || !track->has_ssrc(ssrc)) {
            continue;
        }

        target = track;
        break;
    }
    // Error if no track.
    if (!target) {
        return srs_error_new(ERROR_RTC_NO_TRACK, "no track for %u ssrc", ssrc);
    }

    vector<uint16_t> seqs = rtcp->get_lost_sns();
    if((err = target->on_recv_nack(seqs)) != srs_success) {
        return srs_error_wrap(err, "track response nack. id:%s, ssrc=%u", target->get_track_id().c_str(), ssrc);
    }

    session_->stat_->nn_nack++;

    return err;
}

srs_error_t SrsRtcPlayStream::on_rtcp_ps_feedback(SrsRtcpPsfbCommon* rtcp)
{
    srs_error_t err = srs_success;

    uint8_t fmt = rtcp->get_rc();
    switch (fmt) {
        case kPLI: {
            uint32_t ssrc = get_video_publish_ssrc(rtcp->get_media_ssrc());
            if (ssrc) {
                pli_worker_->request_keyframe(ssrc, cid_);
            }

            session_->stat_->nn_pli++;
            break;
        }
        case kSLI: {
            srs_verbose("sli");
            break;
        }
        case kRPSI: {
            srs_verbose("rpsi");
            break;
        }
        case kAFB: {
            srs_verbose("afb");
            break;
        }
        default: {
            return srs_error_new(ERROR_RTC_RTCP, "unknown payload specific feedback=%u", fmt);
        }
    }

    return err;
}

uint32_t SrsRtcPlayStream::get_video_publish_ssrc(uint32_t play_ssrc)
{
    std::map<uint32_t, SrsRtcVideoSendTrack*>::iterator it;
    for (it = video_tracks_.begin(); it != video_tracks_.end(); ++it) {
        if (it->second->has_ssrc(play_ssrc)) {
            return it->first;
        }
    }

    return 0;
}

srs_error_t SrsRtcPlayStream::do_request_keyframe(uint32_t ssrc, SrsContextId cid)
{
    srs_error_t err = srs_success;

    // The source MUST exists, when PLI thread is running.
    srs_assert(source_);

    ISrsRtcPublishStream* publisher = source_->publish_stream();
    if (!publisher) {
        return err;
    }

    publisher->request_keyframe(ssrc);

    return err;
}

SrsRtcPublishStream::SrsRtcPublishStream(SrsRtcConnection* session, const SrsContextId& cid)
{
    timer_ = new SrsHourGlass("publish", this, 100 * SRS_UTIME_MILLISECONDS);

    cid_ = cid;
    is_started = false;
    session_ = session;
    request_keyframe_ = false;
    pli_epp = new SrsErrorPithyPrint();
    twcc_epp_ = new SrsErrorPithyPrint(3.0);

    req = NULL;
    source = NULL;
    nn_simulate_nack_drop = 0;
    nack_enabled_ = false;
    nack_no_copy_ = false;
    pt_to_drop_ = 0;

    nn_audio_frames = 0;
    twcc_enabled_ = false;
    twcc_id_ = 0;
    twcc_fb_count_ = 0;
    
    pli_worker_ = new SrsRtcPLIWorker(this);
    last_time_send_twcc_ = 0;
}

SrsRtcPublishStream::~SrsRtcPublishStream()
{
    // TODO: FIXME: Should remove and delete source.
    if (source) {
        source->set_publish_stream(NULL);
        source->on_unpublish();
    }

    // TODO: FIXME: Should not do callback in de-constructor?
    // NOTE: on_stop_publish lead to switch io,
    // it must be called after source stream unpublish (set source stream is_created=false).
    // if not, it lead to republish failed.
    if (_srs_rtc_hijacker) {
        _srs_rtc_hijacker->on_stop_publish(session_, this, req);
    }

    for (int i = 0; i < (int)video_tracks_.size(); ++i) {
        SrsRtcVideoRecvTrack* track = video_tracks_.at(i);
        srs_freep(track);
    }
    video_tracks_.clear();

    for (int i = 0; i < (int)audio_tracks_.size(); ++i) {
        SrsRtcAudioRecvTrack* track = audio_tracks_.at(i);
        srs_freep(track);
    }
    audio_tracks_.clear();

    srs_freep(timer_);
    srs_freep(pli_worker_);
    srs_freep(twcc_epp_);
    srs_freep(pli_epp);
    srs_freep(req);
}

srs_error_t SrsRtcPublishStream::initialize(SrsRequest* r, SrsRtcStreamDescription* stream_desc)
{
    srs_error_t err = srs_success;

    req = r->copy();

    if (stream_desc->audio_track_desc_) {
        audio_tracks_.push_back(new SrsRtcAudioRecvTrack(session_, stream_desc->audio_track_desc_));
    }

    for (int i = 0; i < (int)stream_desc->video_track_descs_.size(); ++i) {
        SrsRtcTrackDescription* desc = stream_desc->video_track_descs_.at(i);
        video_tracks_.push_back(new SrsRtcVideoRecvTrack(session_, desc));
    }

    int twcc_id = -1;
    uint32_t media_ssrc = 0;
    // because audio_track_desc have not twcc id, for example, h5demo
    // fetch twcc_id from video track description, 
    for (int i = 0; i < (int)stream_desc->video_track_descs_.size(); ++i) {
        SrsRtcTrackDescription* desc = stream_desc->video_track_descs_.at(i);
        twcc_id = desc->get_rtp_extension_id(kTWCCExt);
        media_ssrc = desc->ssrc_;
        break;
    }
    if (twcc_id > 0) {
        twcc_id_ = twcc_id;
        extension_types_.register_by_uri(twcc_id_, kTWCCExt);
        rtcp_twcc_.set_media_ssrc(media_ssrc);
    }

    nack_enabled_ = _srs_config->get_rtc_nack_enabled(req->vhost);
    nack_no_copy_ = _srs_config->get_rtc_nack_no_copy(req->vhost);
    pt_to_drop_ = (uint16_t)_srs_config->get_rtc_drop_for_pt(req->vhost);
    twcc_enabled_ = _srs_config->get_rtc_twcc_enabled(req->vhost);

    // No TWCC when negotiate, disable it.
    if (twcc_id <= 0) {
        twcc_enabled_ = false;
    }

    srs_trace("RTC publisher nack=%d, nnc=%d, pt-drop=%u, twcc=%u/%d", nack_enabled_, nack_no_copy_, pt_to_drop_, twcc_enabled_, twcc_id);

    // Setup tracks.
    for (int i = 0; i < (int)audio_tracks_.size(); i++) {
        SrsRtcAudioRecvTrack* track = audio_tracks_.at(i);
        track->set_nack_no_copy(nack_no_copy_);
    }

    for (int i = 0; i < (int)video_tracks_.size(); i++) {
        SrsRtcVideoRecvTrack* track = video_tracks_.at(i);
        track->set_nack_no_copy(nack_no_copy_);
    }

    // Update stat for session.
    session_->stat_->nn_publishers++;

    // Setup the publish stream in source to enable PLI as such.
    if ((err = _srs_rtc_sources->fetch_or_create(req, &source)) != srs_success) {
        return srs_error_wrap(err, "create source");
    }
    source->set_publish_stream(this);

    return err;
}

srs_error_t SrsRtcPublishStream::start()
{
    srs_error_t err = srs_success;

    if (is_started) {
        return err;
    }

    if ((err = timer_->tick(SRS_TICKID_TWCC, 100 * SRS_UTIME_MILLISECONDS)) != srs_success) {
        return srs_error_wrap(err, "twcc tick");
    }

    if ((err = timer_->tick(SRS_TICKID_RTCP, 1000 * SRS_UTIME_MILLISECONDS)) != srs_success) {
        return srs_error_wrap(err, "rtcp tick");
    }

    if ((err = timer_->start()) != srs_success) {
        return srs_error_wrap(err, "start timer");
    }

    if ((err = source->on_publish()) != srs_success) {
        return srs_error_wrap(err, "on publish");
    }

    if ((err = pli_worker_->start()) != srs_success) {
        return srs_error_wrap(err, "start pli worker");
    }

    if (_srs_rtc_hijacker) {
        if ((err = _srs_rtc_hijacker->on_start_publish(session_, this, req)) != srs_success) {
            return srs_error_wrap(err, "on start publish");
        }
    }

    is_started = true;

    return err;
}

void SrsRtcPublishStream::set_all_tracks_status(bool status)
{
    std::ostringstream merged_log;

    // set video track status
    if (true) {
        std::vector<SrsRtcVideoRecvTrack*>::iterator it;
        for (it = video_tracks_.begin(); it != video_tracks_.end(); ++it) {
            SrsRtcVideoRecvTrack* track = *it;

            bool previous = track->set_track_status(status);
            merged_log << "{track: " << track->get_track_id() << ", is_active: " << previous << "=>" << status << "},";
        }
    }

    // set audio track status
    if (true) {
        std::vector<SrsRtcAudioRecvTrack*>::iterator it;
        for (it = audio_tracks_.begin(); it != audio_tracks_.end(); ++it) {
            SrsRtcAudioRecvTrack* track = *it;

            bool previous = track->set_track_status(status);
            merged_log << "{track: " << track->get_track_id() << ", is_active: " << previous << "=>" << status << "},";
        }
    }

    srs_trace("RTC: Init tracks %s ok", merged_log.str().c_str());
}

const SrsContextId& SrsRtcPublishStream::context_id()
{
    return cid_;
}

srs_error_t SrsRtcPublishStream::send_rtcp_rr()
{
    srs_error_t err = srs_success;

    for (int i = 0; i < (int)video_tracks_.size(); ++i) {
        SrsRtcVideoRecvTrack* track = video_tracks_.at(i);
        if ((err = track->send_rtcp_rr()) != srs_success) {
            return srs_error_wrap(err, "track=%s", track->get_track_id().c_str());
        }
    }

    for (int i = 0; i < (int)audio_tracks_.size(); ++i) {
        SrsRtcAudioRecvTrack* track = audio_tracks_.at(i);
        if ((err = track->send_rtcp_rr()) != srs_success) {
            return srs_error_wrap(err, "track=%s", track->get_track_id().c_str());
        }
    }

    session_->stat_->nn_rr++;

    return err;
}

srs_error_t SrsRtcPublishStream::send_rtcp_xr_rrtr()
{
    srs_error_t err = srs_success;

    for (int i = 0; i < (int)video_tracks_.size(); ++i) {
        SrsRtcVideoRecvTrack* track = video_tracks_.at(i);
        if ((err = track->send_rtcp_xr_rrtr()) != srs_success) {
            return srs_error_wrap(err, "track=%s", track->get_track_id().c_str());
        }
    }

    for (int i = 0; i < (int)audio_tracks_.size(); ++i) {
        SrsRtcAudioRecvTrack* track = audio_tracks_.at(i);
        if ((err = track->send_rtcp_xr_rrtr()) != srs_success) {
            return srs_error_wrap(err, "track=%s", track->get_track_id().c_str());
        }
    }

    session_->stat_->nn_xr++;

    return err;
}

srs_error_t SrsRtcPublishStream::on_twcc(uint16_t sn) {
    srs_error_t err = srs_success;

    srs_utime_t now = srs_get_system_time();
    err = rtcp_twcc_.recv_packet(sn, now);

    session_->stat_->nn_in_twcc++;

    return err;
}

srs_error_t SrsRtcPublishStream::on_rtp(char* data, int nb_data)
{
    srs_error_t err = srs_success;

    session_->stat_->nn_in_rtp++;

    // For NACK simulator, drop packet.
    if (nn_simulate_nack_drop) {
        SrsBuffer b(data, nb_data); SrsRtpHeader h; h.ignore_padding(true);
        err = h.decode(&b); srs_freep(err); // Ignore any error for simluate drop.
        simulate_drop_packet(&h, nb_data);
        return err;
    }

    // Decode the header first.
    if (twcc_id_) {
        // We must parse the TWCC from RTP header before SRTP unprotect, because:
        //      1. Client may send some padding packets with invalid SequenceNumber, which causes the SRTP fail.
        //      2. Server may send multiple duplicated NACK to client, and got more than one ARQ packet, which also fail SRTP.
        // so, we must parse the header before SRTP unprotect(which may fail and drop packet).
        uint16_t twcc_sn = 0;
        if ((err = srs_rtp_fast_parse_twcc(data, nb_data, twcc_id_, twcc_sn)) == srs_success) {
            if((err = on_twcc(twcc_sn)) != srs_success) {
                return srs_error_wrap(err, "on twcc");
            }
        } else {
            srs_error_reset(err);
        }
    }

    // If payload type is configed to drop, ignore this packet.
    if (pt_to_drop_) {
        uint8_t pt = srs_rtp_fast_parse_pt(data, nb_data);
        if (pt_to_drop_ == pt) {
            return err;
        }
    }

    // Decrypt the cipher to plaintext RTP data.
    char* plaintext = data;
    int nb_plaintext = nb_data;
    if ((err = session_->transport_->unprotect_rtp(plaintext, &nb_plaintext)) != srs_success) {
        // We try to decode the RTP header for more detail error informations.
        SrsBuffer b(data, nb_data); SrsRtpHeader h; h.ignore_padding(true);
        srs_error_t r0 = h.decode(&b); srs_freep(r0); // Ignore any error for header decoding.

        err = srs_error_wrap(err, "marker=%u, pt=%u, seq=%u, ts=%u, ssrc=%u, pad=%u, payload=%uB", h.get_marker(), h.get_payload_type(),
            h.get_sequence(), h.get_timestamp(), h.get_ssrc(), h.get_padding(), nb_data - b.pos());

        return err;
    }

    // Handle the plaintext RTP packet.
    if ((err = on_rtp_plaintext(plaintext, nb_plaintext)) != srs_success) {
        // We try to decode the RTP header for more detail error informations.
        SrsBuffer b(data, nb_data); SrsRtpHeader h; h.ignore_padding(true);
        srs_error_t r0 = h.decode(&b); srs_freep(r0); // Ignore any error for header decoding.

        int nb_header = h.nb_bytes();
        const char* body = data + nb_header;
        int nb_body = nb_data - nb_header;
        return srs_error_wrap(err, "cipher=%u, plaintext=%u, body=[%s]", nb_data, nb_plaintext,
            srs_string_dumps_hex(body, nb_body, 8).c_str());
    }

    return err;
}

srs_error_t SrsRtcPublishStream::on_rtp_plaintext(char* plaintext, int nb_plaintext)
{
    srs_error_t err = srs_success;

    if (_srs_blackhole->blackhole) {
        _srs_blackhole->sendto(plaintext, nb_plaintext);
    }

    // Allocate packet form cache.
    SrsRtpPacket2* pkt = _srs_rtp_cache->allocate();

    // It's better to reset it before decode it.
    pkt->reset();

    // Copy the packet body.
    char* p = pkt->wrap(plaintext, nb_plaintext);

    // Handle the packet.
    SrsBuffer buf(p, nb_plaintext);

    // @remark Note that the pkt might be set to NULL.
    err = do_on_rtp_plaintext(pkt, &buf);

    // Release the packet to cache.
    // @remark Note that the pkt might be set to NULL.
    _srs_rtp_cache->recycle(pkt);

    return err;
}

srs_error_t SrsRtcPublishStream::do_on_rtp_plaintext(SrsRtpPacket2*& pkt, SrsBuffer* buf)
{
    srs_error_t err = srs_success;

    pkt->set_decode_handler(this);
    pkt->set_extension_types(&extension_types_);
    pkt->header.ignore_padding(false);

    if ((err = pkt->decode(buf)) != srs_success) {
        return srs_error_wrap(err, "decode rtp packet");
    }

    // For source to consume packet.
    uint32_t ssrc = pkt->header.get_ssrc();
    SrsRtcAudioRecvTrack* audio_track = get_audio_track(ssrc);
    SrsRtcVideoRecvTrack* video_track = get_video_track(ssrc);
    if (audio_track) {
        pkt->frame_type = SrsFrameTypeAudio;
        if ((err = audio_track->on_rtp(source, pkt)) != srs_success) {
            return srs_error_wrap(err, "on audio");
        }
    } else if (video_track) {
        pkt->frame_type = SrsFrameTypeVideo;
        if ((err = video_track->on_rtp(source, pkt)) != srs_success) {
            return srs_error_wrap(err, "on video");
        }
    } else {
        return srs_error_new(ERROR_RTC_RTP, "unknown ssrc=%u", ssrc);
    }

    if (_srs_rtc_hijacker) {
        if ((err = _srs_rtc_hijacker->on_rtp_packet(session_, this, req, pkt)) != srs_success) {
            return srs_error_wrap(err, "on rtp packet");
        }
    }

    // For NACK to handle packet.
    // @remark Note that the pkt might be set to NULL.
    if (nack_enabled_) {
        if (audio_track) {
            if ((err = audio_track->on_nack(&pkt)) != srs_success) {
                return srs_error_wrap(err, "on nack");
            }
        } else if (video_track) {
            if ((err = video_track->on_nack(&pkt)) != srs_success) {
                return srs_error_wrap(err, "on nack");
            }
        }
    }

    return err;
}

srs_error_t SrsRtcPublishStream::check_send_nacks()
{
    srs_error_t err = srs_success;

    if (!nack_enabled_) {
        return err;
    }

    for (int i = 0; i < (int)video_tracks_.size(); ++i) {
        SrsRtcVideoRecvTrack* track = video_tracks_.at(i);
        if ((err = track->check_send_nacks()) != srs_success) {
            return srs_error_wrap(err, "video track=%s", track->get_track_id().c_str());
        }
    }

    for (int i = 0; i < (int)audio_tracks_.size(); ++i) {
        SrsRtcAudioRecvTrack* track = audio_tracks_.at(i);
        if ((err = track->check_send_nacks()) != srs_success) {
            return srs_error_wrap(err, "audio track=%s", track->get_track_id().c_str());
        }
    }

    return err;
}

void SrsRtcPublishStream::on_before_decode_payload(SrsRtpPacket2* pkt, SrsBuffer* buf, ISrsRtpPayloader** ppayload, SrsRtpPacketPayloadType* ppt)
{
    // No payload, ignore.
    if (buf->empty()) {
        return;
    }

    uint32_t ssrc = pkt->header.get_ssrc();
    SrsRtcAudioRecvTrack* audio_track = get_audio_track(ssrc);
    SrsRtcVideoRecvTrack* video_track = get_video_track(ssrc);

    if (audio_track) {
        audio_track->on_before_decode_payload(pkt, buf, ppayload, ppt);
    } else if (video_track) {
        video_track->on_before_decode_payload(pkt, buf, ppayload, ppt);
    }
}

srs_error_t SrsRtcPublishStream::send_periodic_twcc()
{
    srs_error_t err = srs_success;

    if (last_time_send_twcc_) {
        uint32_t nn = 0;
        srs_utime_t duration = srs_duration(last_time_send_twcc_, srs_get_system_time());
        if (duration > 130 * SRS_UTIME_MILLISECONDS && twcc_epp_->can_print(0, &nn)) {
            srs_warn2(TAG_LARGE_TIMER, "twcc delay %dms > 100ms, count=%u/%u",
                srsu2msi(duration), nn, twcc_epp_->nn_count);
        }
    }
    last_time_send_twcc_ = srs_get_system_time();

    if (!rtcp_twcc_.need_feedback()) {
        return err;
    }

    ++_srs_pps_srtcps->sugar;

    // limit the max count=1024 to avoid dead loop.
    for (int i = 0; i < 1024 && rtcp_twcc_.need_feedback(); ++i) {
        char pkt[kMaxUDPDataSize];
        SrsBuffer *buffer = new SrsBuffer(pkt, sizeof(pkt));
        SrsAutoFree(SrsBuffer, buffer);

        rtcp_twcc_.set_feedback_count(twcc_fb_count_);
        twcc_fb_count_++;

        if((err = rtcp_twcc_.encode(buffer)) != srs_success) {
            return srs_error_wrap(err, "encode, count=%u", twcc_fb_count_);
        }

        if((err = session_->send_rtcp(pkt, buffer->pos())) != srs_success) {
            return srs_error_wrap(err, "send twcc, count=%u", twcc_fb_count_);
        }
    }

    return err;
}

srs_error_t SrsRtcPublishStream::on_rtcp(SrsRtcpCommon* rtcp)
{
    if(SrsRtcpType_sr == rtcp->type()) {
        SrsRtcpSR* sr = dynamic_cast<SrsRtcpSR*>(rtcp);
        return on_rtcp_sr(sr);
    } else if(SrsRtcpType_xr == rtcp->type()) {
        SrsRtcpXr* xr = dynamic_cast<SrsRtcpXr*>(rtcp);
        return on_rtcp_xr(xr);
    } else if(SrsRtcpType_sdes == rtcp->type()) {
        //ignore RTCP SDES
        return srs_success;
    } else if(SrsRtcpType_bye == rtcp->type()) {
        // TODO: FIXME: process rtcp bye.
        return srs_success;
    } else {
        return srs_error_new(ERROR_RTC_RTCP_CHECK, "unknown rtcp type=%u", rtcp->type());
    }
}

srs_error_t SrsRtcPublishStream::on_rtcp_sr(SrsRtcpSR* rtcp)
{
    srs_error_t err = srs_success;
    SrsNtp srs_ntp = SrsNtp::to_time_ms(rtcp->get_ntp());

    srs_verbose("sender report, ssrc_of_sender=%u, rtp_time=%u, sender_packet_count=%u, sender_octec_count=%u",
        rtcp->get_ssrc(), rtcp->get_rtp_ts(), rtcp->get_rtp_send_packets(), rtcp->get_rtp_send_bytes());

    update_send_report_time(rtcp->get_ssrc(), srs_ntp);

    return err;
}

srs_error_t SrsRtcPublishStream::on_rtcp_xr(SrsRtcpXr* rtcp)
{
    srs_error_t err = srs_success;

    /*
     @see: http://www.rfc-editor.org/rfc/rfc3611.html#section-2

      0                   1                   2                   3
      0 1 2 3 4 5 6 7 8 9 0 1 2 3 4 5 6 7 8 9 0 1 2 3 4 5 6 7 8 9 0 1
     +-+-+-+-+-+-+-+-+-+-+-+-+-+-+-+-+-+-+-+-+-+-+-+-+-+-+-+-+-+-+-+-+
     |V=2|P|reserved |   PT=XR=207   |             length            |
     +-+-+-+-+-+-+-+-+-+-+-+-+-+-+-+-+-+-+-+-+-+-+-+-+-+-+-+-+-+-+-+-+
     |                              SSRC                             |
     +-+-+-+-+-+-+-+-+-+-+-+-+-+-+-+-+-+-+-+-+-+-+-+-+-+-+-+-+-+-+-+-+
     :                         report blocks                         :
     +-+-+-+-+-+-+-+-+-+-+-+-+-+-+-+-+-+-+-+-+-+-+-+-+-+-+-+-+-+-+-+-+
     */

    SrsBuffer stream(rtcp->data(), rtcp->size());
    /*uint8_t first = */stream.read_1bytes();
    uint8_t pt = stream.read_1bytes();
    srs_assert(pt == kXR);
    uint16_t length = (stream.read_2bytes() + 1) * 4;
    /*uint32_t ssrc = */stream.read_4bytes();

    if (length > rtcp->size()) {
        return srs_error_new(ERROR_RTC_RTCP_CHECK, "invalid XR packet, length=%u, nb_buf=%d", length, rtcp->size());
    }

    while (stream.pos() + 4 < length) {
        uint8_t bt = stream.read_1bytes();
        stream.skip(1);
        uint16_t block_length = (stream.read_2bytes() + 1) * 4;

        if (stream.pos() + block_length - 4 > rtcp->size()) {
            return srs_error_new(ERROR_RTC_RTCP_CHECK, "invalid XR packet block, block_length=%u, nb_buf=%d", block_length, rtcp->size());
        }

        if (bt == 5) {
            for (int i = 4; i < block_length; i += 12) {
                uint32_t ssrc = stream.read_4bytes();
                uint32_t lrr = stream.read_4bytes();
                uint32_t dlrr = stream.read_4bytes();

                SrsNtp cur_ntp = SrsNtp::from_time_ms(srs_update_system_time() / 1000);
                uint32_t compact_ntp = (cur_ntp.ntp_second_ << 16) | (cur_ntp.ntp_fractions_ >> 16);

                int rtt_ntp = compact_ntp - lrr - dlrr;
                int rtt = ((rtt_ntp * 1000) >> 16) + ((rtt_ntp >> 16) * 1000);
                srs_verbose("ssrc=%u, compact_ntp=%u, lrr=%u, dlrr=%u, rtt=%d",
                    ssrc, compact_ntp, lrr, dlrr, rtt);

                update_rtt(ssrc, rtt);
            }
        }
    }

    return err;
}

void SrsRtcPublishStream::request_keyframe(uint32_t ssrc)
{
    SrsContextId sub_cid = _srs_context->get_id();
    pli_worker_->request_keyframe(ssrc, sub_cid);
	
    uint32_t nn = 0;
    if (pli_epp->can_print(ssrc, &nn)) {
        // The player(subscriber) cid, which requires PLI.
        srs_trace("RTC: Need PLI ssrc=%u, play=[%s], publish=[%s], count=%u/%u", ssrc, sub_cid.c_str(),
            cid_.c_str(), nn, pli_epp->nn_count);
    }
}

srs_error_t SrsRtcPublishStream::do_request_keyframe(uint32_t ssrc, SrsContextId sub_cid)
{
    srs_error_t err = srs_success;
    if ((err = session_->send_rtcp_fb_pli(ssrc, sub_cid)) != srs_success) {
        srs_warn("PLI err %s", srs_error_desc(err).c_str());
        srs_freep(err);
    }

    session_->stat_->nn_pli++;

    return err;
}

srs_error_t SrsRtcPublishStream::notify(int type, srs_utime_t interval, srs_utime_t tick)
{
    srs_error_t err = srs_success;

    ++_srs_pps_pub->sugar;

    if (!is_started) {
        return err;
    }

    if (type == SRS_TICKID_RTCP) {
        ++_srs_pps_rr->sugar;

        if ((err = send_rtcp_rr()) != srs_success) {
            srs_warn("RR err %s", srs_error_desc(err).c_str());
            srs_freep(err);
        }

        if ((err = send_rtcp_xr_rrtr()) != srs_success) {
            srs_warn("XR err %s", srs_error_desc(err).c_str());
            srs_freep(err);
        }
    }

    if (twcc_enabled_ && type == SRS_TICKID_TWCC) {
        ++_srs_pps_twcc->sugar;

        // We should not depends on the received packet,
        // instead we should send feedback every Nms.
        if ((err = send_periodic_twcc()) != srs_success) {
            srs_warn("TWCC err %s", srs_error_desc(err).c_str());
            srs_freep(err);
        }
    }

    return err;
}

void SrsRtcPublishStream::simulate_nack_drop(int nn)
{
    nn_simulate_nack_drop = nn;
}

void SrsRtcPublishStream::simulate_drop_packet(SrsRtpHeader* h, int nn_bytes)
{
    srs_warn("RTC: NACK simulator #%d drop seq=%u, ssrc=%u/%s, ts=%u, %d bytes", nn_simulate_nack_drop,
        h->get_sequence(), h->get_ssrc(), (get_video_track(h->get_ssrc())? "Video":"Audio"), h->get_timestamp(),
        nn_bytes);

    nn_simulate_nack_drop--;
}

SrsRtcVideoRecvTrack* SrsRtcPublishStream::get_video_track(uint32_t ssrc)
{
    for (int i = 0; i < (int)video_tracks_.size(); ++i) {
        SrsRtcVideoRecvTrack* track = video_tracks_.at(i);
        if (track->has_ssrc(ssrc)) {
            return track;
        }
    }

    return NULL;
}

SrsRtcAudioRecvTrack* SrsRtcPublishStream::get_audio_track(uint32_t ssrc)
{
    for (int i = 0; i < (int)audio_tracks_.size(); ++i) {
        SrsRtcAudioRecvTrack* track = audio_tracks_.at(i);
        if (track->has_ssrc(ssrc)) {
            return track;
        }
    }

    return NULL;
}

void SrsRtcPublishStream::update_rtt(uint32_t ssrc, int rtt)
{
    SrsRtcVideoRecvTrack* video_track = get_video_track(ssrc);
    if (video_track) {
        return video_track->update_rtt(rtt);
    }

    SrsRtcAudioRecvTrack* audio_track = get_audio_track(ssrc);
    if (audio_track) {
        return audio_track->update_rtt(rtt);
    }
}

void SrsRtcPublishStream::update_send_report_time(uint32_t ssrc, const SrsNtp& ntp)
{
    SrsRtcVideoRecvTrack* video_track = get_video_track(ssrc);
    if (video_track) {
        return video_track->update_send_report_time(ntp);
    }

    SrsRtcAudioRecvTrack* audio_track = get_audio_track(ssrc);
    if (audio_track) {
        return audio_track->update_send_report_time(ntp);
    }
}

SrsRtcConnectionStatistic::SrsRtcConnectionStatistic()
{
    dead = born = srs_get_system_time();
    nn_publishers = nn_subscribers = 0;
    nn_rr = nn_xr = 0;
    nn_sr = nn_nack = nn_pli = 0;
    nn_in_twcc = nn_in_rtp = nn_in_audios = nn_in_videos = 0;
    nn_out_twcc = nn_out_rtp = nn_out_audios = nn_out_videos = 0;
}

SrsRtcConnectionStatistic::~SrsRtcConnectionStatistic()
{
}

string SrsRtcConnectionStatistic::summary()
{
    dead = srs_get_system_time();

    stringstream ss;

    ss << "alive=" << srsu2msi(dead - born) << "ms";

    if (nn_publishers) ss << ", npub=" << nn_publishers;
    if (nn_subscribers) ss << ", nsub=" << nn_subscribers;

    if (nn_rr) ss << ", nrr=" << nn_rr;
    if (nn_xr) ss << ", nxr=" << nn_xr;
    
    if (nn_sr) ss << ", nsr=" << nn_sr;
    if (nn_nack) ss << ", nnack=" << nn_nack;
    if (nn_pli) ss << ", npli=" << nn_pli;

    if (nn_in_twcc) ss << ", in_ntwcc=" << nn_in_twcc;
    if (nn_in_rtp) ss << ", in_nrtp=" << nn_in_rtp;
    if (nn_in_audios) ss << ", in_naudio=" << nn_in_audios;
    if (nn_in_videos) ss << ", in_nvideo=" << nn_in_videos;

    if (nn_out_twcc) ss << ", out_ntwcc=" << nn_out_twcc;
    if (nn_out_rtp) ss << ", out_nrtp=" << nn_out_rtp;
    if (nn_out_audios) ss << ", out_naudio=" << nn_out_audios;
    if (nn_out_videos) ss << ", out_nvideo=" << nn_out_videos;

    return ss.str();
}

ISrsRtcConnectionHijacker::ISrsRtcConnectionHijacker()
{
}

ISrsRtcConnectionHijacker::~ISrsRtcConnectionHijacker()
{
}

SrsRtcConnection::SrsRtcConnection(SrsRtcServer* s, const SrsContextId& cid)
{
    req = NULL;
    cid_ = cid;
    stat_ = new SrsRtcConnectionStatistic();
    timer_ = new SrsHourGlass("conn", this, 20 * SRS_UTIME_MILLISECONDS);
    hijacker_ = NULL;

    sendonly_skt = NULL;
    server_ = s;
    transport_ = new SrsSecurityTransport(this);

    cache_iov_ = new iovec();
    cache_iov_->iov_base = new char[kRtpPacketSize];
    cache_iov_->iov_len = kRtpPacketSize;
    cache_buffer_ = new SrsBuffer((char*)cache_iov_->iov_base, kRtpPacketSize);

    state_ = INIT;
    last_stun_time = 0;
    session_timeout = 0;
    disposing_ = false;

    twcc_id_ = 0;
    nn_simulate_player_nack_drop = 0;
    pp_address_change = new SrsErrorPithyPrint();
    pli_epp = new SrsErrorPithyPrint();

    _srs_rtc_manager->subscribe(this);
}

SrsRtcConnection::~SrsRtcConnection()
{
    _srs_rtc_manager->unsubscribe(this);

    srs_freep(timer_);
    
    // Cleanup publishers.
    for(map<string, SrsRtcPublishStream*>::iterator it = publishers_.begin(); it != publishers_.end(); ++it) {
        SrsRtcPublishStream* publisher = it->second;
        srs_freep(publisher);
    }
    publishers_.clear();
    publishers_ssrc_map_.clear();

    // Cleanup players.
    for(map<string, SrsRtcPlayStream*>::iterator it = players_.begin(); it != players_.end(); ++it) {
        SrsRtcPlayStream* player = it->second;
        srs_freep(player);
    }
    players_.clear();
    players_ssrc_map_.clear();

    // Note that we should never delete the sendonly_skt,
    // it's just point to the object in peer_addresses_.
    map<string, SrsUdpMuxSocket*>::iterator it;
    for (it = peer_addresses_.begin(); it != peer_addresses_.end(); ++it) {
        SrsUdpMuxSocket* addr = it->second;
        srs_freep(addr);
    }

    if (true) {
        char* iov_base = (char*)cache_iov_->iov_base;
        srs_freepa(iov_base);
        srs_freep(cache_iov_);
    }
    srs_freep(cache_buffer_);

    srs_freep(transport_);
    srs_freep(req);
    srs_freep(stat_);
    srs_freep(pp_address_change);
    srs_freep(pli_epp);
}

void SrsRtcConnection::on_before_dispose(ISrsResource* c)
{
    if (disposing_) {
        return;
    }

    SrsRtcConnection* session = dynamic_cast<SrsRtcConnection*>(c);
    if (session == this) {
        disposing_ = true;
    }

    if (session && session == this) {
        _srs_context->set_id(cid_);
        srs_trace("RTC: session detach from [%s](%s), disposing=%d", c->get_id().c_str(),
            c->desc().c_str(), disposing_);
    }
}

void SrsRtcConnection::on_disposing(ISrsResource* c)
{
    if (disposing_) {
        return;
    }
}

SrsSdp* SrsRtcConnection::get_local_sdp()
{
    return &local_sdp;
}

void SrsRtcConnection::set_local_sdp(const SrsSdp& sdp)
{
    local_sdp = sdp;
}

SrsSdp* SrsRtcConnection::get_remote_sdp()
{
    return &remote_sdp;
}

void SrsRtcConnection::set_remote_sdp(const SrsSdp& sdp)
{
    remote_sdp = sdp;
}

SrsRtcConnectionStateType SrsRtcConnection::state()
{
    return state_;
}

void SrsRtcConnection::set_state(SrsRtcConnectionStateType state)
{
    state_ = state;
}

string SrsRtcConnection::username()
{
    return username_;
}

vector<SrsUdpMuxSocket*> SrsRtcConnection::peer_addresses()
{
    vector<SrsUdpMuxSocket*> addresses;

    map<string, SrsUdpMuxSocket*>::iterator it;
    for (it = peer_addresses_.begin(); it != peer_addresses_.end(); ++it) {
        SrsUdpMuxSocket* addr = it->second;
        addresses.push_back(addr);
    }

    return addresses;
}

const SrsContextId& SrsRtcConnection::get_id()
{
    return cid_;
}

std::string SrsRtcConnection::desc()
{
    return "RtcConn";
}

void SrsRtcConnection::switch_to_context()
{
    _srs_context->set_id(cid_);
}

const SrsContextId& SrsRtcConnection::context_id()
{
    return cid_;
}

srs_error_t SrsRtcConnection::add_publisher(SrsRequest* req, const SrsSdp& remote_sdp, SrsSdp& local_sdp)
{
    srs_error_t err = srs_success;

    SrsRtcStreamDescription* stream_desc = new SrsRtcStreamDescription();
    SrsAutoFree(SrsRtcStreamDescription, stream_desc);

    // TODO: FIXME: Change to api of stream desc.
    if ((err = negotiate_publish_capability(req, remote_sdp, stream_desc)) != srs_success) {
        return srs_error_wrap(err, "publish negotiate");
    }

    if ((err = generate_publish_local_sdp(req, local_sdp, stream_desc, remote_sdp.is_unified())) != srs_success) {
        return srs_error_wrap(err, "generate local sdp");
    }

    SrsRtcStream* source = NULL;
    if ((err = _srs_rtc_sources->fetch_or_create(req, &source)) != srs_success) {
        return srs_error_wrap(err, "create source");
    }

    // When SDP is done, we set the stream to create state, to prevent multiple publisher.
    // @note Here, we check the stream again.
    if (!source->can_publish()) {
        return srs_error_new(ERROR_RTC_SOURCE_BUSY, "stream %s busy", req->get_stream_url().c_str());
    }
    source->set_stream_created();

    // Apply the SDP to source.
    source->set_stream_desc(stream_desc);

    // TODO: FIXME: What happends when error?
    if ((err = create_publisher(req, stream_desc)) != srs_success) {
        return srs_error_wrap(err, "create publish");
    }

    return err;
}

// TODO: FIXME: Error when play before publishing.
srs_error_t SrsRtcConnection::add_player(SrsRequest* req, const SrsSdp& remote_sdp, SrsSdp& local_sdp)
{
    srs_error_t err = srs_success;

    if (_srs_rtc_hijacker) {
        if ((err = _srs_rtc_hijacker->on_before_play(this, req)) != srs_success) {
            return srs_error_wrap(err, "before play");
        }
    }

    std::map<uint32_t, SrsRtcTrackDescription*> play_sub_relations;
    if ((err = negotiate_play_capability(req, remote_sdp, play_sub_relations)) != srs_success) {
        return srs_error_wrap(err, "play negotiate");
    }

    if (!play_sub_relations.size()) {
        return srs_error_new(ERROR_RTC_SDP_EXCHANGE, "no play relations");
    }

    SrsRtcStreamDescription* stream_desc = new SrsRtcStreamDescription();
    SrsAutoFree(SrsRtcStreamDescription, stream_desc);
    std::map<uint32_t, SrsRtcTrackDescription*>::iterator it = play_sub_relations.begin();
    while (it != play_sub_relations.end()) {
        SrsRtcTrackDescription* track_desc = it->second;

        // TODO: FIXME: we only support one audio track.
        if (track_desc->type_ == "audio" && !stream_desc->audio_track_desc_) {
            stream_desc->audio_track_desc_ = track_desc->copy();
        }

        if (track_desc->type_ == "video") {
            stream_desc->video_track_descs_.push_back(track_desc->copy());
        }
        ++it;
    }

    if ((err = generate_play_local_sdp(req, local_sdp, stream_desc, remote_sdp.is_unified())) != srs_success) {
        return srs_error_wrap(err, "generate local sdp");
    }

    if ((err = create_player(req, play_sub_relations)) != srs_success) {
        return srs_error_wrap(err, "create player");
    }

    return err;
}

srs_error_t SrsRtcConnection::initialize(SrsRequest* r, bool dtls, bool srtp, string username)
{
    srs_error_t err = srs_success;

    username_ = username;
    req = r->copy();

    if (!srtp) {
        srs_freep(transport_);
        if (dtls) {
            transport_ = new SrsSemiSecurityTransport(this);
        } else {
            transport_ = new SrsPlaintextTransport(this);
        }
    }

    SrsSessionConfig* cfg = &local_sdp.session_negotiate_;
    if ((err = transport_->initialize(cfg)) != srs_success) {
        return srs_error_wrap(err, "init");
    }

    if ((err = timer_->tick(SRS_TICKID_SEND_NACKS, 20 * SRS_UTIME_MILLISECONDS)) != srs_success) {
        return srs_error_wrap(err, "tick nack");
    }

    if ((err = timer_->start()) != srs_success) {
        return srs_error_wrap(err, "start timer");
    }

    // TODO: FIXME: Support reload.
    session_timeout = _srs_config->get_rtc_stun_timeout(req->vhost);
    last_stun_time = srs_get_system_time();

    srs_trace("RTC init session, user=%s, url=%s, encrypt=%u/%u, DTLS(role=%s, version=%s), timeout=%dms", username.c_str(),
        r->get_stream_url().c_str(), dtls, srtp, cfg->dtls_role.c_str(), cfg->dtls_version.c_str(), srsu2msi(session_timeout));

    return err;
}

srs_error_t SrsRtcConnection::on_stun(SrsUdpMuxSocket* skt, SrsStunPacket* r)
{
    srs_error_t err = srs_success;

    if (!r->is_binding_request()) {
        return err;
    }

    // We are running in the ice-lite(server) mode. If client have multi network interface,
    // we only choose one candidate pair which is determined by client.
    update_sendonly_socket(skt);

    // Write STUN messages to blackhole.
    if (_srs_blackhole->blackhole) {
        _srs_blackhole->sendto(skt->data(), skt->size());
    }

    if ((err = on_binding_request(r)) != srs_success) {
        return srs_error_wrap(err, "stun binding request failed");
    }

    return err;
}

srs_error_t SrsRtcConnection::on_dtls(char* data, int nb_data)
{
    return transport_->on_dtls(data, nb_data);
}

srs_error_t SrsRtcConnection::on_rtcp(char* data, int nb_data)
{
    srs_error_t err = srs_success;

    int nb_unprotected_buf = nb_data;
    if ((err = transport_->unprotect_rtcp(data, &nb_unprotected_buf)) != srs_success) {
        return srs_error_wrap(err, "rtcp unprotect");
    }

    char* unprotected_buf = data;
    if (_srs_blackhole->blackhole) {
        _srs_blackhole->sendto(unprotected_buf, nb_unprotected_buf);
    }

    SrsBuffer* buffer = new SrsBuffer(unprotected_buf, nb_unprotected_buf);
    SrsAutoFree(SrsBuffer, buffer);

    SrsRtcpCompound rtcp_compound;
    if(srs_success != (err = rtcp_compound.decode(buffer))) {
        return srs_error_wrap(err, "decode rtcp plaintext=%u, bytes=[%s], at=%s", nb_unprotected_buf,
            srs_string_dumps_hex(unprotected_buf, nb_unprotected_buf, 8).c_str(),
            srs_string_dumps_hex(buffer->head(), buffer->left(), 8).c_str());
    }

    SrsRtcpCommon* rtcp = NULL;
    while(NULL != (rtcp = rtcp_compound.get_next_rtcp())) {
        err = dispatch_rtcp(rtcp);
        SrsAutoFree(SrsRtcpCommon, rtcp);

        if(srs_success != err) {
            return srs_error_wrap(err, "cipher=%u, plaintext=%u, bytes=[%s], rtcp=(%u,%u,%u,%u)", nb_data, nb_unprotected_buf,
                srs_string_dumps_hex(rtcp->data(), rtcp->size(), rtcp->size()).c_str(),
                rtcp->get_rc(), rtcp->type(), rtcp->get_ssrc(), rtcp->size());
        }
    }

    return err;
}

srs_error_t SrsRtcConnection::dispatch_rtcp(SrsRtcpCommon* rtcp)
{
    srs_error_t err = srs_success;

    // For TWCC packet.
    if (SrsRtcpType_rtpfb == rtcp->type() && 15 == rtcp->get_rc()) {
        return on_rtcp_feedback_twcc(rtcp->data(), rtcp->size());
    }

    // For REMB packet.
    if (SrsRtcpType_psfb == rtcp->type()) {
        SrsRtcpPsfbCommon* psfb = dynamic_cast<SrsRtcpPsfbCommon*>(rtcp);
        if (15 == psfb->get_rc()) {
            return on_rtcp_feedback_remb(psfb);
        }
    }

    // Ignore special packet.
    if (SrsRtcpType_rr == rtcp->type()) {
        SrsRtcpRR* rr = dynamic_cast<SrsRtcpRR*>(rtcp);
        if (rr->get_rb_ssrc() == 0) { //for native client
            return err;
        }
    }

    // The feedback packet for specified SSRC.
    // For example, if got SR packet, we required a publisher to handle it.
    uint32_t required_publisher_ssrc = 0, required_player_ssrc = 0;
    if (SrsRtcpType_sr == rtcp->type()) {
        required_publisher_ssrc = rtcp->get_ssrc();
    } else if (SrsRtcpType_rr == rtcp->type()) {
        SrsRtcpRR* rr = dynamic_cast<SrsRtcpRR*>(rtcp);
        required_player_ssrc = rr->get_rb_ssrc();
    } else if (SrsRtcpType_rtpfb == rtcp->type()) {
        if(1 == rtcp->get_rc()) {
            SrsRtcpNack* nack = dynamic_cast<SrsRtcpNack*>(rtcp);
            required_player_ssrc = nack->get_media_ssrc();
        }
    } else if(SrsRtcpType_psfb == rtcp->type()) {
        SrsRtcpPsfbCommon* psfb = dynamic_cast<SrsRtcpPsfbCommon*>(rtcp);
        required_player_ssrc = psfb->get_media_ssrc();
    }

    // Find the publisher or player by SSRC, always try to got one.
    SrsRtcPlayStream* player = NULL;
    SrsRtcPublishStream* publisher = NULL;
    if (true) {
        uint32_t ssrc = required_publisher_ssrc? required_publisher_ssrc : rtcp->get_ssrc();
        map<uint32_t, SrsRtcPublishStream*>::iterator it = publishers_ssrc_map_.find(ssrc);
        if (it != publishers_ssrc_map_.end()) {
            publisher = it->second;
        }
    }

    if (true) {
        uint32_t ssrc = required_player_ssrc? required_player_ssrc : rtcp->get_ssrc();
        map<uint32_t, SrsRtcPlayStream*>::iterator it = players_ssrc_map_.find(ssrc);
        if (it != players_ssrc_map_.end()) {
            player = it->second;
        }
    }

    // Ignore if packet is required by publisher or player.
    if (required_publisher_ssrc && !publisher) {
        srs_warn("no ssrc %u in publishers. rtcp type:%u", required_publisher_ssrc, rtcp->type());
        return err;
    }
    if (required_player_ssrc && !player) {
        srs_warn("no ssrc %u in players. rtcp type:%u", required_player_ssrc, rtcp->type());
        return err;
    }

    // Handle packet by publisher or player.
    if (publisher && srs_success != (err = publisher->on_rtcp(rtcp))) {
        return srs_error_wrap(err, "handle rtcp");
    }
    if (player && srs_success != (err = player->on_rtcp(rtcp))) {
        return srs_error_wrap(err, "handle rtcp");
    }

    return err;
}

srs_error_t SrsRtcConnection::on_rtcp_feedback_twcc(char* data, int nb_data)
{
    return srs_success;
}

srs_error_t SrsRtcConnection::on_rtcp_feedback_remb(SrsRtcpPsfbCommon *rtcp)
{
    //ignore REMB
    return srs_success;
}

void SrsRtcConnection::set_hijacker(ISrsRtcConnectionHijacker* h)
{
    hijacker_ = h;
}

srs_error_t SrsRtcConnection::on_rtp(char* data, int nb_data)
{
    srs_error_t err = srs_success;

    SrsRtcPublishStream* publisher = NULL;
    if ((err = find_publisher(data, nb_data, &publisher)) != srs_success) {
        return srs_error_wrap(err, "find");
    }
    srs_assert(publisher);

    return publisher->on_rtp(data, nb_data);
}

srs_error_t SrsRtcConnection::find_publisher(char* buf, int size, SrsRtcPublishStream** ppublisher)
{
    srs_error_t err = srs_success;

    if (publishers_.size() == 0) {
        return srs_error_new(ERROR_RTC_RTCP, "no publisher");
    }

    uint32_t ssrc = srs_rtp_fast_parse_ssrc(buf, size);
    if (ssrc == 0) {
        return srs_error_new(ERROR_RTC_NO_PUBLISHER, "invalid ssrc");
    }

    map<uint32_t, SrsRtcPublishStream*>::iterator it = publishers_ssrc_map_.find(ssrc);
    if(it == publishers_ssrc_map_.end()) {
        return srs_error_new(ERROR_RTC_NO_PUBLISHER, "no publisher for ssrc:%u", ssrc);
    }

    *ppublisher = it->second;

    return err;
}

srs_error_t SrsRtcConnection::on_connection_established()
{
    srs_error_t err = srs_success;

    // Ignore if disposing.
    if (disposing_) {
        return err;
    }

    // If DTLS done packet received many times, such as ARQ, ignore.
    if(ESTABLISHED == state_) {
        return err;
    }
    state_ = ESTABLISHED;

    srs_trace("RTC: session pub=%u, sub=%u, to=%dms connection established", publishers_.size(), players_.size(),
        srsu2msi(session_timeout));

    // start all publisher
    for(map<string, SrsRtcPublishStream*>::iterator it = publishers_.begin(); it != publishers_.end(); ++it) {
        string url = it->first;
        SrsRtcPublishStream* publisher = it->second;

        srs_trace("RTC: Publisher url=%s established", url.c_str());

        if ((err = publisher->start()) != srs_success) {
            return srs_error_wrap(err, "start publish");
        }
    }

    // start all player
    for(map<string, SrsRtcPlayStream*>::iterator it = players_.begin(); it != players_.end(); ++it) {
        string url = it->first;
        SrsRtcPlayStream* player = it->second;

        srs_trace("RTC: Subscriber url=%s established", url.c_str());

        if ((err = player->start()) != srs_success) {
            return srs_error_wrap(err, "start play");
        }
    }

    if (hijacker_) {
        if ((err = hijacker_->on_dtls_done()) != srs_success) {
            return srs_error_wrap(err, "hijack on dtls done");
        }
    }

    return err;
}

srs_error_t SrsRtcConnection::on_dtls_alert(std::string type, std::string desc)
{
    srs_error_t err = srs_success;

    // CN(Close Notify) is sent when client close the PeerConnection.
    if (type == "warning" && desc == "CN") {
        SrsContextRestore(_srs_context->get_id());
        switch_to_context();

        srs_trace("RTC: session destroy by DTLS alert, username=%s, summary: %s",
            username_.c_str(), stat_->summary().c_str());
        _srs_rtc_manager->remove(this);
    }

    return err;
}

srs_error_t SrsRtcConnection::start_play(string stream_uri)
{
    srs_error_t err = srs_success;

    map<string, SrsRtcPlayStream*>::iterator it = players_.find(stream_uri);
    if(it == players_.end()) {
        return srs_error_new(ERROR_RTC_NO_PLAYER, "not subscribe %s", stream_uri.c_str());
    }

    SrsRtcPlayStream* player = it->second;
    if ((err = player->start()) != srs_success) {
        return srs_error_wrap(err, "start");
    }

    return err;
}

srs_error_t SrsRtcConnection::start_publish(std::string stream_uri)
{
    srs_error_t err = srs_success;

    map<string, SrsRtcPublishStream*>::iterator it = publishers_.find(stream_uri);
    if(it == publishers_.end()) {
        return srs_error_new(ERROR_RTC_NO_PUBLISHER, "no %s publisher", stream_uri.c_str());
    }

    if ((err = it->second->start()) != srs_success) {
        return srs_error_wrap(err, "start");
    }

    return err;
}

bool SrsRtcConnection::is_alive()
{
    return last_stun_time + session_timeout > srs_get_system_time();
}

void SrsRtcConnection::alive()
{
    last_stun_time = srs_get_system_time();
}

void SrsRtcConnection::update_sendonly_socket(SrsUdpMuxSocket* skt)
{
    // TODO: FIXME: Refine performance.
    string prev_peer_id, peer_id = skt->peer_id();
    if (sendonly_skt) {
        prev_peer_id = sendonly_skt->peer_id();
    }

    // Ignore if same address.
    if (prev_peer_id == peer_id) {
        return;
    }

    // Find object from cache.
    SrsUdpMuxSocket* addr_cache = NULL;
    if (true) {
        map<string, SrsUdpMuxSocket*>::iterator it = peer_addresses_.find(peer_id);
        if (it != peer_addresses_.end()) {
            addr_cache = it->second;
        }
    }

    // Show address change log.
    if (prev_peer_id.empty()) {
        srs_trace("RTC: session address init %s", peer_id.c_str());
    } else {
        uint32_t nn = 0;
        if (pp_address_change->can_print(skt->get_peer_port(), &nn)) {
            srs_trace("RTC: session address change %s -> %s, cached=%d, nn_change=%u/%u, nn_address=%u", prev_peer_id.c_str(),
                peer_id.c_str(), (addr_cache? 1:0), pp_address_change->nn_count, nn, peer_addresses_.size());
        }
    }

    // If no cache, build cache and setup the relations in connection.
    if (!addr_cache) {
        peer_addresses_[peer_id] = addr_cache = skt->copy_sendonly();
        _srs_rtc_manager->add_with_id(peer_id, this);

        uint64_t fast_id = skt->fast_id();
        if (fast_id) {
            _srs_rtc_manager->add_with_fast_id(fast_id, this);
        }
    }

    // Update the transport.
    sendonly_skt = addr_cache;
}

srs_error_t SrsRtcConnection::notify(int type, srs_utime_t interval, srs_utime_t tick)
{
    srs_error_t err = srs_success;

    ++_srs_pps_conn->sugar;

    // For publisher to send NACK.
    if (type == SRS_TICKID_SEND_NACKS) {
        // TODO: FIXME: Merge with hybrid system clock.
        srs_update_system_time();

        std::map<std::string, SrsRtcPublishStream*>::iterator it;
        for (it = publishers_.begin(); it != publishers_.end(); it++) {
            SrsRtcPublishStream* publisher = it->second;

            if ((err = publisher->check_send_nacks()) != srs_success) {
                srs_warn("ignore nack err %s", srs_error_desc(err).c_str());
                srs_freep(err);
            }
        }
    }

    return err;
}

srs_error_t SrsRtcConnection::send_rtcp(char *data, int nb_data)
{
    srs_error_t err = srs_success;

    ++_srs_pps_srtcps->sugar;

    int  nb_buf = nb_data;
    if ((err = transport_->protect_rtcp(data, &nb_buf)) != srs_success) {
        return srs_error_wrap(err, "protect rtcp");
    }

    if ((err = sendonly_skt->sendto(data, nb_buf, 0)) != srs_success) {
        return srs_error_wrap(err, "send");
    }

    return err;
}

void SrsRtcConnection::check_send_nacks(SrsRtpNackForReceiver* nack, uint32_t ssrc, uint32_t& sent_nacks, uint32_t& timeout_nacks)
{
    ++_srs_pps_snack->sugar;

    SrsRtcpNack rtcpNack(ssrc);

    rtcpNack.set_media_ssrc(ssrc);
    nack->get_nack_seqs(rtcpNack, timeout_nacks);

    if(rtcpNack.empty()){
        return;
    }

    ++_srs_pps_snack2->sugar;
    ++_srs_pps_srtcps->sugar;

    char buf[kRtcpPacketSize];
    SrsBuffer stream(buf, sizeof(buf));

    // TODO: FIXME: Check error.
    rtcpNack.encode(&stream);

    // TODO: FIXME: Check error.
    send_rtcp(stream.data(), stream.pos());
}

srs_error_t SrsRtcConnection::send_rtcp_rr(uint32_t ssrc, SrsRtpRingBuffer* rtp_queue, const uint64_t& last_send_systime, const SrsNtp& last_send_ntp)
{
    ++_srs_pps_srtcps->sugar;

    // @see https://tools.ietf.org/html/rfc3550#section-6.4.2
    char buf[kRtpPacketSize];
    SrsBuffer stream(buf, sizeof(buf));
    stream.write_1bytes(0x81);
    stream.write_1bytes(kRR);
    stream.write_2bytes(7);
    stream.write_4bytes(ssrc); // TODO: FIXME: Should be 1?

    uint8_t fraction_lost = 0;
    uint32_t cumulative_number_of_packets_lost = 0 & 0x7FFFFF;
    uint32_t extended_highest_sequence = rtp_queue->get_extended_highest_sequence();
    uint32_t interarrival_jitter = 0;

    uint32_t rr_lsr = 0;
    uint32_t rr_dlsr = 0;

    if (last_send_systime > 0) {
        rr_lsr = (last_send_ntp.ntp_second_ << 16) | (last_send_ntp.ntp_fractions_ >> 16);
        uint32_t dlsr = (srs_update_system_time() - last_send_systime) / 1000;
        rr_dlsr = ((dlsr / 1000) << 16) | ((dlsr % 1000) * 65536 / 1000);
    }

    stream.write_4bytes(ssrc);
    stream.write_1bytes(fraction_lost);
    stream.write_3bytes(cumulative_number_of_packets_lost);
    stream.write_4bytes(extended_highest_sequence);
    stream.write_4bytes(interarrival_jitter);
    stream.write_4bytes(rr_lsr);
    stream.write_4bytes(rr_dlsr);

    srs_info("RR ssrc=%u, fraction_lost=%u, cumulative_number_of_packets_lost=%u, extended_highest_sequence=%u, interarrival_jitter=%u",
        ssrc, fraction_lost, cumulative_number_of_packets_lost, extended_highest_sequence, interarrival_jitter);

    return send_rtcp(stream.data(), stream.pos());
}

srs_error_t SrsRtcConnection::send_rtcp_xr_rrtr(uint32_t ssrc)
{
    ++_srs_pps_srtcps->sugar;

    /*
     @see: http://www.rfc-editor.org/rfc/rfc3611.html#section-2

      0                   1                   2                   3
      0 1 2 3 4 5 6 7 8 9 0 1 2 3 4 5 6 7 8 9 0 1 2 3 4 5 6 7 8 9 0 1
     +-+-+-+-+-+-+-+-+-+-+-+-+-+-+-+-+-+-+-+-+-+-+-+-+-+-+-+-+-+-+-+-+
     |V=2|P|reserved |   PT=XR=207   |             length            |
     +-+-+-+-+-+-+-+-+-+-+-+-+-+-+-+-+-+-+-+-+-+-+-+-+-+-+-+-+-+-+-+-+
     |                              SSRC                             |
     +-+-+-+-+-+-+-+-+-+-+-+-+-+-+-+-+-+-+-+-+-+-+-+-+-+-+-+-+-+-+-+-+
     :                         report blocks                         :
     +-+-+-+-+-+-+-+-+-+-+-+-+-+-+-+-+-+-+-+-+-+-+-+-+-+-+-+-+-+-+-+-+

     @see: http://www.rfc-editor.org/rfc/rfc3611.html#section-4.4

      0                   1                   2                   3
         0 1 2 3 4 5 6 7 8 9 0 1 2 3 4 5 6 7 8 9 0 1 2 3 4 5 6 7 8 9 0 1
        +-+-+-+-+-+-+-+-+-+-+-+-+-+-+-+-+-+-+-+-+-+-+-+-+-+-+-+-+-+-+-+-+
        |     BT=4      |   reserved    |       block length = 2        |
        +-+-+-+-+-+-+-+-+-+-+-+-+-+-+-+-+-+-+-+-+-+-+-+-+-+-+-+-+-+-+-+-+
        |              NTP timestamp, most significant word             |
        +-+-+-+-+-+-+-+-+-+-+-+-+-+-+-+-+-+-+-+-+-+-+-+-+-+-+-+-+-+-+-+-+
        |             NTP timestamp, least significant word             |
        +-+-+-+-+-+-+-+-+-+-+-+-+-+-+-+-+-+-+-+-+-+-+-+-+-+-+-+-+-+-+-+-+
    */
    srs_utime_t now = srs_update_system_time();
    SrsNtp cur_ntp = SrsNtp::from_time_ms(now / 1000);

    char buf[kRtpPacketSize];
    SrsBuffer stream(buf, sizeof(buf));
    stream.write_1bytes(0x80);
    stream.write_1bytes(kXR);
    stream.write_2bytes(4);
    stream.write_4bytes(ssrc);
    stream.write_1bytes(4);
    stream.write_1bytes(0);
    stream.write_2bytes(2);
    stream.write_4bytes(cur_ntp.ntp_second_);
    stream.write_4bytes(cur_ntp.ntp_fractions_);

    return send_rtcp(stream.data(), stream.pos());
}

srs_error_t SrsRtcConnection::send_rtcp_fb_pli(uint32_t ssrc, const SrsContextId& cid_of_subscriber)
{
    ++_srs_pps_srtcps->sugar;

    char buf[kRtpPacketSize];
    SrsBuffer stream(buf, sizeof(buf));
    stream.write_1bytes(0x81);
    stream.write_1bytes(kPsFb);
    stream.write_2bytes(2);
    stream.write_4bytes(ssrc);
    stream.write_4bytes(ssrc);

    uint32_t nn = 0;
    if (pli_epp->can_print(ssrc, &nn)) {
        srs_trace("RTC: Request PLI ssrc=%u, play=[%s], count=%u/%u, bytes=%uB", ssrc, cid_of_subscriber.c_str(),
            nn, pli_epp->nn_count, stream.pos());
    }

    if (_srs_blackhole->blackhole) {
        _srs_blackhole->sendto(stream.data(), stream.pos());
    }

    return send_rtcp(stream.data(), stream.pos());
}

void SrsRtcConnection::simulate_nack_drop(int nn)
{
    for(map<string, SrsRtcPublishStream*>::iterator it = publishers_.begin(); it != publishers_.end(); ++it) {
        SrsRtcPublishStream* publisher = it->second;
        publisher->simulate_nack_drop(nn);
    }

    nn_simulate_player_nack_drop = nn;
}

void SrsRtcConnection::simulate_player_drop_packet(SrsRtpHeader* h, int nn_bytes)
{
    srs_warn("RTC: NACK simulator #%d player drop seq=%u, ssrc=%u, ts=%u, %d bytes", nn_simulate_player_nack_drop,
        h->get_sequence(), h->get_ssrc(), h->get_timestamp(),
        nn_bytes);

    nn_simulate_player_nack_drop--;
}

srs_error_t SrsRtcConnection::do_send_packet(SrsRtpPacket2* pkt)
{
    srs_error_t err = srs_success;

    // For this message, select the first iovec.
    iovec* iov = cache_iov_;
    iov->iov_len = kRtpPacketSize;
    cache_buffer_->skip(-1 * cache_buffer_->pos());

    // Marshal packet to bytes in iovec.
    if (true) {
        if ((err = pkt->encode(cache_buffer_)) != srs_success) {
            return srs_error_wrap(err, "encode packet");
        }
        iov->iov_len = cache_buffer_->pos();
    }

    // Cipher RTP to SRTP packet.
    if (true) {
        int nn_encrypt = (int)iov->iov_len;
        if ((err = transport_->protect_rtp(iov->iov_base, &nn_encrypt)) != srs_success) {
            return srs_error_wrap(err, "srtp protect");
        }
        iov->iov_len = (size_t)nn_encrypt;
    }

    // For NACK simulator, drop packet.
    if (nn_simulate_player_nack_drop) {
        simulate_player_drop_packet(&pkt->header, (int)iov->iov_len);
        iov->iov_len = 0;
        return err;
    }

    ++_srs_pps_srtps->sugar;

    // TODO: FIXME: Handle error.
    sendonly_skt->sendto(iov->iov_base, iov->iov_len, 0);

    // Detail log, should disable it in release version.
    srs_info("RTC: SEND PT=%u, SSRC=%#x, SEQ=%u, Time=%u, %u/%u bytes", pkt->header.get_payload_type(), pkt->header.get_ssrc(),
        pkt->header.get_sequence(), pkt->header.get_timestamp(), pkt->nb_bytes(), iov->iov_len);

    return err;
}

void SrsRtcConnection::set_all_tracks_status(std::string stream_uri, bool is_publish, bool status)
{
    // For publishers.
    if (is_publish) {
        map<string, SrsRtcPublishStream*>::iterator it = publishers_.find(stream_uri);
        if (publishers_.end() == it) {
            return;
        }

        SrsRtcPublishStream* publisher = it->second;
        publisher->set_all_tracks_status(status);
        return;
    }

    // For players.
    map<string, SrsRtcPlayStream*>::iterator it = players_.find(stream_uri);
    if (players_.end() == it) {
        return;
    }

    SrsRtcPlayStream* player = it->second;
    player->set_all_tracks_status(status);
}

#ifdef SRS_OSX
// These functions are similar to the older byteorder(3) family of functions.
// For example, be32toh() is identical to ntohl().
// @see https://linux.die.net/man/3/be32toh
#define be32toh ntohl
#endif

srs_error_t SrsRtcConnection::on_binding_request(SrsStunPacket* r)
{
    srs_error_t err = srs_success;

    ++_srs_pps_sstuns->sugar;

    bool strict_check = _srs_config->get_rtc_stun_strict_check(req->vhost);
    if (strict_check && r->get_ice_controlled()) {
        // @see: https://tools.ietf.org/html/draft-ietf-ice-rfc5245bis-00#section-6.1.3.1
        // TODO: Send 487 (Role Conflict) error response.
        return srs_error_new(ERROR_RTC_STUN, "Peer must not in ice-controlled role in ice-lite mode.");
    }

    SrsStunPacket stun_binding_response;
    char buf[kRtpPacketSize];
    SrsBuffer* stream = new SrsBuffer(buf, sizeof(buf));
    SrsAutoFree(SrsBuffer, stream);

    stun_binding_response.set_message_type(BindingResponse);
    stun_binding_response.set_local_ufrag(r->get_remote_ufrag());
    stun_binding_response.set_remote_ufrag(r->get_local_ufrag());
    stun_binding_response.set_transcation_id(r->get_transcation_id());
    // FIXME: inet_addr is deprecated, IPV6 support
    stun_binding_response.set_mapped_address(be32toh(inet_addr(sendonly_skt->get_peer_ip().c_str())));
    stun_binding_response.set_mapped_port(sendonly_skt->get_peer_port());

    if ((err = stun_binding_response.encode(get_local_sdp()->get_ice_pwd(), stream)) != srs_success) {
        return srs_error_wrap(err, "stun binding response encode failed");
    }

    if ((err = sendonly_skt->sendto(stream->data(), stream->pos(), 0)) != srs_success) {
        return srs_error_wrap(err, "stun binding response send failed");
    }

    if (state_ == WAITING_STUN) {
        state_ = DOING_DTLS_HANDSHAKE;
        // TODO: FIXME: Add cost.
        srs_trace("RTC: session STUN done, waiting DTLS handshake.");

        if((err = transport_->start_active_handshake()) != srs_success) {
            return srs_error_wrap(err, "fail to dtls handshake");
        }
    }

    if (_srs_blackhole->blackhole) {
        _srs_blackhole->sendto(stream->data(), stream->pos());
    }

    return err;
}

bool srs_sdp_has_h264_profile(const SrsMediaPayloadType& payload_type, const string& profile)
{
    srs_error_t err = srs_success;

    if (payload_type.format_specific_param_.empty()) {
        return false;
    }

    H264SpecificParam h264_param;
    if ((err = srs_parse_h264_fmtp(payload_type.format_specific_param_, h264_param)) != srs_success) {
        srs_error_reset(err);
        return false;
    }

    if (h264_param.profile_level_id == profile) {
        return true;
    }

    return false;
}

// For example, 42001f 42e01f, see https://blog.csdn.net/epubcn/article/details/102802108
bool srs_sdp_has_h264_profile(const SrsSdp& sdp, const string& profile)
{
    for (size_t i = 0; i < sdp.media_descs_.size(); ++i) {
        const SrsMediaDesc& desc = sdp.media_descs_[i];
        if (!desc.is_video()) {
            continue;
        }

        std::vector<SrsMediaPayloadType> payloads = desc.find_media_with_encoding_name("H264");
        if (payloads.empty()) {
            continue;
        }

        for (std::vector<SrsMediaPayloadType>::iterator it = payloads.begin(); it != payloads.end(); ++it) {
            const SrsMediaPayloadType& payload_type = *it;
            if (srs_sdp_has_h264_profile(payload_type, profile)) {
                return true;
            }
        }
    }

    return false;
}

srs_error_t SrsRtcConnection::negotiate_publish_capability(SrsRequest* req, const SrsSdp& remote_sdp, SrsRtcStreamDescription* stream_desc)
{
    srs_error_t err = srs_success;

    if (!stream_desc) {
        return srs_error_new(ERROR_RTC_SDP_EXCHANGE, "stream description is NULL");
    }

    bool nack_enabled = _srs_config->get_rtc_nack_enabled(req->vhost);
    bool twcc_enabled = _srs_config->get_rtc_twcc_enabled(req->vhost);
    // TODO: FIME: Should check packetization-mode=1 also.
    bool has_42e01f = srs_sdp_has_h264_profile(remote_sdp, "42e01f");

    for (size_t i = 0; i < remote_sdp.media_descs_.size(); ++i) {
        const SrsMediaDesc& remote_media_desc = remote_sdp.media_descs_[i];

        SrsRtcTrackDescription* track_desc = new SrsRtcTrackDescription();
        SrsAutoFree(SrsRtcTrackDescription, track_desc);

        track_desc->set_direction("recvonly");
        track_desc->set_mid(remote_media_desc.mid_);
        // Whether feature enabled in remote extmap.
        int remote_twcc_id = 0;
        if (true) {
            map<int, string> extmaps = remote_media_desc.get_extmaps();
            for(map<int, string>::iterator it = extmaps.begin(); it != extmaps.end(); ++it) {
                if (it->second == kTWCCExt) {
                    remote_twcc_id = it->first;
                    break;
                }
            }
        }

        if (twcc_enabled && remote_twcc_id) {
            track_desc->add_rtp_extension_desc(remote_twcc_id, kTWCCExt);
        }

        if (remote_media_desc.is_audio()) {
            // TODO: check opus format specific param
            std::vector<SrsMediaPayloadType> payloads = remote_media_desc.find_media_with_encoding_name("opus");
            if (payloads.empty()) {
                return srs_error_new(ERROR_RTC_SDP_EXCHANGE, "no valid found opus payload type");
            }

            for (std::vector<SrsMediaPayloadType>::iterator iter = payloads.begin(); iter != payloads.end(); ++iter) {
                // if the playload is opus, and the encoding_param_ is channel
                SrsAudioPayload* audio_payload = new SrsAudioPayload(iter->payload_type_, iter->encoding_name_, iter->clock_rate_, ::atol(iter->encoding_param_.c_str()));
                audio_payload->set_opus_param_desc(iter->format_specific_param_);
                // TODO: FIXME: Only support some transport algorithms.
                for (int j = 0; j < (int)iter->rtcp_fb_.size(); ++j) {
                    if (nack_enabled) {
                        if (iter->rtcp_fb_.at(j) == "nack" || iter->rtcp_fb_.at(j) == "nack pli") {
                            audio_payload->rtcp_fbs_.push_back(iter->rtcp_fb_.at(j));
                        }
                    }
                    if (twcc_enabled && remote_twcc_id) {
                        if (iter->rtcp_fb_.at(j) == "transport-cc") {
                            audio_payload->rtcp_fbs_.push_back(iter->rtcp_fb_.at(j));
                        }
                    }
                }
                track_desc->type_ = "audio";
                track_desc->set_codec_payload((SrsCodecPayload*)audio_payload);
                // Only choose one match opus codec.
                break;
            }
        } else if (remote_media_desc.is_video()) {
            std::vector<SrsMediaPayloadType> payloads = remote_media_desc.find_media_with_encoding_name("H264");
            if (payloads.empty()) {
                return srs_error_new(ERROR_RTC_SDP_EXCHANGE, "no found valid H.264 payload type");
            }

            std::deque<SrsMediaPayloadType> backup_payloads;
            for (std::vector<SrsMediaPayloadType>::iterator iter = payloads.begin(); iter != payloads.end(); ++iter) {
                if (iter->format_specific_param_.empty()) {
                    backup_payloads.push_front(*iter);
                    continue;
                }
                H264SpecificParam h264_param;
                if ((err = srs_parse_h264_fmtp(iter->format_specific_param_, h264_param)) != srs_success) {
                    srs_error_reset(err); continue;
                }

                // If not exists 42e01f, we pick up any profile such as 42001f.
                bool profile_matched = (!has_42e01f || h264_param.profile_level_id == "42e01f");

                // Try to pick the "best match" H.264 payload type.
                if (h264_param.packetization_mode == "1" && h264_param.level_asymmerty_allow == "1" && profile_matched) {
                    // if the playload is opus, and the encoding_param_ is channel
                    SrsVideoPayload* video_payload = new SrsVideoPayload(iter->payload_type_, iter->encoding_name_, iter->clock_rate_);
                    video_payload->set_h264_param_desc(iter->format_specific_param_);

                    // TODO: FIXME: Only support some transport algorithms.
                    for (int j = 0; j < (int)iter->rtcp_fb_.size(); ++j) {
                        if (nack_enabled) {
                            if (iter->rtcp_fb_.at(j) == "nack" || iter->rtcp_fb_.at(j) == "nack pli") {
                                video_payload->rtcp_fbs_.push_back(iter->rtcp_fb_.at(j));
                            }
                        }
                        if (twcc_enabled && remote_twcc_id) {
                            if (iter->rtcp_fb_.at(j) == "transport-cc") {
                                video_payload->rtcp_fbs_.push_back(iter->rtcp_fb_.at(j));
                            }
                        }
                    }

                    track_desc->type_ = "video";
                    track_desc->set_codec_payload((SrsCodecPayload*)video_payload);
                    // Only choose first match H.264 payload type.
                    break;
                }

                backup_payloads.push_back(*iter);
            }

            // Try my best to pick at least one media payload type.
            if (!track_desc->media_ && ! backup_payloads.empty()) {
                SrsMediaPayloadType media_pt= backup_payloads.front();
                // if the playload is opus, and the encoding_param_ is channel
                SrsVideoPayload* video_payload = new SrsVideoPayload(media_pt.payload_type_, media_pt.encoding_name_, media_pt.clock_rate_);

                std::vector<std::string> rtcp_fbs = media_pt.rtcp_fb_;
                // TODO: FIXME: Only support some transport algorithms.
                for (int j = 0; j < (int)rtcp_fbs.size(); ++j) {
                    if (nack_enabled) {
                        if (rtcp_fbs.at(j) == "nack" || rtcp_fbs.at(j) == "nack pli") {
                            video_payload->rtcp_fbs_.push_back(rtcp_fbs.at(j));
                        }
                    }

                    if (twcc_enabled && remote_twcc_id) {
                        if (rtcp_fbs.at(j) == "transport-cc") {
                            video_payload->rtcp_fbs_.push_back(rtcp_fbs.at(j));
                        }
                    }
                }

                track_desc->set_codec_payload((SrsCodecPayload*)video_payload);

                srs_warn("choose backup H.264 payload type=%d", backup_payloads.front().payload_type_);
            }

            // TODO: FIXME: Support RRTR?
            //local_media_desc.payload_types_.back().rtcp_fb_.push_back("rrtr");
        }

        // TODO: FIXME: use one parse paylod from sdp.

        track_desc->create_auxiliary_payload(remote_media_desc.find_media_with_encoding_name("red"));
        track_desc->create_auxiliary_payload(remote_media_desc.find_media_with_encoding_name("rtx"));
        track_desc->create_auxiliary_payload(remote_media_desc.find_media_with_encoding_name("ulpfec"));

        std::string track_id;
        for (int i = 0; i < (int)remote_media_desc.ssrc_infos_.size(); ++i) {
            SrsSSRCInfo ssrc_info = remote_media_desc.ssrc_infos_.at(i);
            // ssrc have same track id, will be description in the same track description.
            if(track_id != ssrc_info.msid_tracker_) {
                SrsRtcTrackDescription* track_desc_copy = track_desc->copy();
                track_desc_copy->ssrc_ = ssrc_info.ssrc_;
                track_desc_copy->id_ = ssrc_info.msid_tracker_;
                track_desc_copy->msid_ = ssrc_info.msid_;

                if (remote_media_desc.is_audio() && !stream_desc->audio_track_desc_) {
                    stream_desc->audio_track_desc_ = track_desc_copy;
                } else if (remote_media_desc.is_video()) {
                    stream_desc->video_track_descs_.push_back(track_desc_copy);
                }
            }
            track_id = ssrc_info.msid_tracker_;
        }

        // set track fec_ssrc and rtx_ssrc
        for (int i = 0; i < (int)remote_media_desc.ssrc_groups_.size(); ++i) {
            SrsSSRCGroup ssrc_group = remote_media_desc.ssrc_groups_.at(i);
            SrsRtcTrackDescription* track_desc = stream_desc->find_track_description_by_ssrc(ssrc_group.ssrcs_[0]);
            if (!track_desc) {
                continue;
            }

            if (ssrc_group.semantic_ == "FID") {
                track_desc->set_rtx_ssrc(ssrc_group.ssrcs_[1]);
            } else if (ssrc_group.semantic_ == "FEC") {
                track_desc->set_fec_ssrc(ssrc_group.ssrcs_[1]);
            }
        }
    }

    return err;
}

srs_error_t SrsRtcConnection::generate_publish_local_sdp(SrsRequest* req, SrsSdp& local_sdp, SrsRtcStreamDescription* stream_desc, bool unified_plan)
{
    srs_error_t err = srs_success;

    if (!stream_desc) {
        return srs_error_new(ERROR_RTC_SDP_EXCHANGE, "stream description is NULL");
    }

    local_sdp.version_ = "0";

    local_sdp.username_        = RTMP_SIG_SRS_SERVER;
    local_sdp.session_id_      = srs_int2str((int64_t)this);
    local_sdp.session_version_ = "2";
    local_sdp.nettype_         = "IN";
    local_sdp.addrtype_        = "IP4";
    local_sdp.unicast_address_ = "0.0.0.0";

    local_sdp.session_name_ = "SRSPublishSession";

    local_sdp.msid_semantic_ = "WMS";
    std::string stream_id = req->app + "/" + req->stream;
    local_sdp.msids_.push_back(stream_id);

    local_sdp.group_policy_ = "BUNDLE";

    // generate audio media desc
    if (stream_desc->audio_track_desc_) {
        SrsRtcTrackDescription* audio_track = stream_desc->audio_track_desc_;

        local_sdp.media_descs_.push_back(SrsMediaDesc("audio"));
        SrsMediaDesc& local_media_desc = local_sdp.media_descs_.back();

        local_media_desc.port_ = 9;
        local_media_desc.protos_ = "UDP/TLS/RTP/SAVPF";
        local_media_desc.rtcp_mux_ = true;
        local_media_desc.rtcp_rsize_ = true;

        local_media_desc.mid_ = audio_track->mid_;
        local_sdp.groups_.push_back(local_media_desc.mid_);

        // anwer not need set stream_id and track_id;
        // local_media_desc.msid_ = stream_id;
        // local_media_desc.msid_tracker_ = audio_track->id_;
        local_media_desc.extmaps_ = audio_track->extmaps_;

        if (audio_track->direction_ == "recvonly") {
            local_media_desc.recvonly_ = true;
        } else if (audio_track->direction_ == "sendonly") {
            local_media_desc.sendonly_ = true;
        } else if (audio_track->direction_ == "sendrecv") {
            local_media_desc.sendrecv_ = true;
        } else if (audio_track->direction_ == "inactive_") {
            local_media_desc.inactive_ = true;
        }

        SrsAudioPayload* payload = (SrsAudioPayload*)audio_track->media_;
        local_media_desc.payload_types_.push_back(payload->generate_media_payload_type());
    }

    for (int i = 0;  i < (int)stream_desc->video_track_descs_.size(); ++i) {
        SrsRtcTrackDescription* video_track = stream_desc->video_track_descs_.at(i);

        local_sdp.media_descs_.push_back(SrsMediaDesc("video"));
        SrsMediaDesc& local_media_desc = local_sdp.media_descs_.back();

        local_media_desc.port_ = 9;
        local_media_desc.protos_ = "UDP/TLS/RTP/SAVPF";
        local_media_desc.rtcp_mux_ = true;
        local_media_desc.rtcp_rsize_ = true;

        local_media_desc.mid_ = video_track->mid_;
        local_sdp.groups_.push_back(local_media_desc.mid_);

        // anwer not need set stream_id and track_id;
        //local_media_desc.msid_ = stream_id;
        //local_media_desc.msid_tracker_ = video_track->id_;
        local_media_desc.extmaps_ = video_track->extmaps_;

        if (video_track->direction_ == "recvonly") {
            local_media_desc.recvonly_ = true;
        } else if (video_track->direction_ == "sendonly") {
            local_media_desc.sendonly_ = true;
        } else if (video_track->direction_ == "sendrecv") {
            local_media_desc.sendrecv_ = true;
        } else if (video_track->direction_ == "inactive_") {
            local_media_desc.inactive_ = true;
        }

        SrsVideoPayload* payload = (SrsVideoPayload*)video_track->media_;
        local_media_desc.payload_types_.push_back(payload->generate_media_payload_type());

        if (video_track->red_) {
            SrsRedPayload* payload = (SrsRedPayload*)video_track->red_;
            local_media_desc.payload_types_.push_back(payload->generate_media_payload_type());
        }

        if(!unified_plan) {
            // For PlanB, only need media desc info, not ssrc info;
            break;
        }
    }

    return err;
}

srs_error_t SrsRtcConnection::negotiate_play_capability(SrsRequest* req, const SrsSdp& remote_sdp, std::map<uint32_t, SrsRtcTrackDescription*>& sub_relations)
{
    srs_error_t err = srs_success;

    bool nack_enabled = _srs_config->get_rtc_nack_enabled(req->vhost);
    bool twcc_enabled = _srs_config->get_rtc_twcc_enabled(req->vhost);
    // TODO: FIME: Should check packetization-mode=1 also.
    bool has_42e01f = srs_sdp_has_h264_profile(remote_sdp, "42e01f");

    SrsRtcStream* source = NULL;
    if ((err = _srs_rtc_sources->fetch_or_create(req, &source)) != srs_success) {
        return srs_error_wrap(err, "fetch rtc source");
    }

    for (size_t i = 0; i < remote_sdp.media_descs_.size(); ++i) {
        const SrsMediaDesc& remote_media_desc = remote_sdp.media_descs_[i];

        // Whether feature enabled in remote extmap.
        int remote_twcc_id = 0;
        if (true) {
            map<int, string> extmaps = remote_media_desc.get_extmaps();
            for(map<int, string>::iterator it = extmaps.begin(); it != extmaps.end(); ++it) {
                if (it->second == kTWCCExt) {
                    remote_twcc_id = it->first;
                    break;
                }
            }
        }

        std::vector<SrsRtcTrackDescription*> track_descs;
        SrsMediaPayloadType remote_payload(0);
        if (remote_media_desc.is_audio()) {
            // TODO: check opus format specific param
            vector<SrsMediaPayloadType> payloads = remote_media_desc.find_media_with_encoding_name("opus");
            if (payloads.empty()) {
                return srs_error_new(ERROR_RTC_SDP_EXCHANGE, "no valid found opus payload type");
            }

            remote_payload = payloads.at(0);
            track_descs = source->get_track_desc("audio", "opus");
        } else if (remote_media_desc.is_video()) {
            // TODO: check opus format specific param
            vector<SrsMediaPayloadType> payloads = remote_media_desc.find_media_with_encoding_name("H264");
            if (payloads.empty()) {
                return srs_error_new(ERROR_RTC_SDP_EXCHANGE, "no valid found h264 payload type");
            }

            remote_payload = payloads.at(0);
            for (int j = 0; j < (int)payloads.size(); j++) {
                SrsMediaPayloadType& payload = payloads.at(j);

                // If exists 42e01f profile, choose it; otherwise, use the first payload.
                // TODO: FIME: Should check packetization-mode=1 also.
                if (!has_42e01f || srs_sdp_has_h264_profile(payload, "42e01f")) {
                    remote_payload = payload;
                    break;
                }
            }

            track_descs = source->get_track_desc("video", "H264");
        }

        for (int i = 0; i < (int)track_descs.size(); ++i) {
            SrsRtcTrackDescription* track = track_descs[i]->copy();

            // Use remote/source/offer PayloadType.
            track->media_->pt_of_publisher_ = track->media_->pt_;
            track->media_->pt_ = remote_payload.payload_type_;

            vector<SrsMediaPayloadType> red_pts = remote_media_desc.find_media_with_encoding_name("red");
            if (!red_pts.empty() && track->red_) {
                SrsMediaPayloadType red_pt = red_pts.at(0);

                track->red_->pt_of_publisher_ = track->red_->pt_;
                track->red_->pt_ = red_pt.payload_type_;
            }

            track->mid_ = remote_media_desc.mid_;
            uint32_t publish_ssrc = track->ssrc_;

            vector<string> rtcp_fb;
            track->media_->rtcp_fbs_.swap(rtcp_fb);
            for (int j = 0; j < (int)rtcp_fb.size(); j++) {
                if (nack_enabled) {
                    if (rtcp_fb.at(j) == "nack" || rtcp_fb.at(j) == "nack pli") {
                        track->media_->rtcp_fbs_.push_back(rtcp_fb.at(j));
                    }
                }
                if (twcc_enabled && remote_twcc_id) {
                    if (rtcp_fb.at(j) == "transport-cc") {
                        track->media_->rtcp_fbs_.push_back(rtcp_fb.at(j));
                    }
                    track->add_rtp_extension_desc(remote_twcc_id, kTWCCExt);
                }
            }

            track->ssrc_ = SrsRtcSSRCGenerator::instance()->generate_ssrc();
            
            // TODO: FIXME: set audio_payload rtcp_fbs_,
            // according by whether downlink is support transport algorithms.
            // TODO: FIXME: if we support downlink RTX, MUST assign rtx_ssrc_, rtx_pt, rtx_apt
            // not support rtx
            if (true) {
                srs_freep(track->rtx_);
                track->rtx_ssrc_ = 0;
            }

            track->set_direction("sendonly");
            sub_relations.insert(make_pair(publish_ssrc, track));
        }
    }

    return err;
}

srs_error_t SrsRtcConnection::negotiate_play_capability(SrsRequest* req, SrsRtcStreamDescription* req_stream_desc,
        std::map<uint32_t, SrsRtcTrackDescription*>& sub_relations)
{
    srs_error_t err = srs_success;

    SrsRtcStream* source = NULL;
    if ((err = _srs_rtc_sources->fetch_or_create(req, &source)) != srs_success) {
        return srs_error_wrap(err, "fetch rtc source");
    }

    std::vector<SrsRtcTrackDescription*> src_track_descs;
    //negotiate audio media
    if(NULL != req_stream_desc->audio_track_desc_) {
        SrsRtcTrackDescription* req_audio_track = req_stream_desc->audio_track_desc_;
        int remote_twcc_id = req_audio_track->get_rtp_extension_id(kTWCCExt);

        src_track_descs = source->get_track_desc("audio", "opus");
        if (src_track_descs.size() > 0) {
            // FIXME: use source sdp or subscribe sdp? native subscribe may have no sdp
            SrsRtcTrackDescription *track = src_track_descs[0]->copy();

            // Use remote/source/offer PayloadType.
            track->media_->pt_of_publisher_ = track->media_->pt_;
            track->media_->pt_ = req_audio_track->media_->pt_;

            if (req_audio_track->red_ && track->red_) {
                track->red_->pt_of_publisher_ = track->red_->pt_;
                track->red_->pt_ = req_audio_track->red_->pt_;
            }

            track->del_rtp_extension_desc(kTWCCExt);
            if (remote_twcc_id > 0) {
                track->add_rtp_extension_desc(remote_twcc_id, kTWCCExt);
            }

            track->mid_ = req_audio_track->mid_;
            sub_relations.insert(make_pair(track->ssrc_, track));
            track->set_direction("sendonly");
            track->ssrc_ = SrsRtcSSRCGenerator::instance()->generate_ssrc();
        }
    }

    //negotiate video media
    std::vector<SrsRtcTrackDescription*> req_video_tracks = req_stream_desc->video_track_descs_;
    src_track_descs = source->get_track_desc("video", "h264");
    for(int i = 0; i < (int)req_video_tracks.size(); ++i) {
        SrsRtcTrackDescription* req_video = req_video_tracks.at(i);
        int remote_twcc_id = req_video->get_rtp_extension_id(kTWCCExt);

        for(int j = 0; j < (int)src_track_descs.size(); ++j) {
            SrsRtcTrackDescription* src_video = src_track_descs.at(j);
            if(req_video->id_ == src_video->id_) {
                // FIXME: use source sdp or subscribe sdp? native subscribe may have no sdp
                SrsRtcTrackDescription *track = src_video->copy();

                // Use remote/source/offer PayloadType.
                track->media_->pt_of_publisher_ = track->media_->pt_;
                track->media_->pt_ = req_video->media_->pt_;

                if (req_video->red_ && track->red_) {
                    track->red_->pt_of_publisher_ = track->red_->pt_;
                    track->red_->pt_ = req_video->red_->pt_;
                }

                track->del_rtp_extension_desc(kTWCCExt);
                if (remote_twcc_id > 0) {
                    track->add_rtp_extension_desc(remote_twcc_id, kTWCCExt);
                }

                track->mid_ = req_video->mid_;
                sub_relations.insert(make_pair(track->ssrc_, track));
                track->set_direction("sendonly");
                track->ssrc_ = SrsRtcSSRCGenerator::instance()->generate_ssrc();
            }
        }
    }

    return err;
}

srs_error_t SrsRtcConnection::fetch_source_capability(SrsRequest* req, std::map<uint32_t, SrsRtcTrackDescription*>& sub_relations)
{
    srs_error_t err = srs_success;

    bool nack_enabled = _srs_config->get_rtc_nack_enabled(req->vhost);
    bool twcc_enabled = _srs_config->get_rtc_twcc_enabled(req->vhost);

    SrsRtcStream* source = NULL;
    if ((err = _srs_rtc_sources->fetch_or_create(req, &source)) != srs_success) {
        return srs_error_wrap(err, "fetch rtc source");
    }

    std::vector<SrsRtcTrackDescription*> track_descs = source->get_track_desc("audio", "opus");
    std::vector<SrsRtcTrackDescription*> video_track_desc = source->get_track_desc("video", "H264");
    
    track_descs.insert(track_descs.end(), video_track_desc.begin(), video_track_desc.end());
    for (int i = 0; i < (int)track_descs.size(); ++i) {
        SrsRtcTrackDescription* track = track_descs[i]->copy();
        uint32_t publish_ssrc = track->ssrc_;

        int local_twcc_id = track->get_rtp_extension_id(kTWCCExt);

        vector<string> rtcp_fb;
        track->media_->rtcp_fbs_.swap(rtcp_fb);
        for (int j = 0; j < (int)rtcp_fb.size(); j++) {
            if (nack_enabled) {
                if (rtcp_fb.at(j) == "nack" || rtcp_fb.at(j) == "nack pli") {
                    track->media_->rtcp_fbs_.push_back(rtcp_fb.at(j));
                }
            }
            if (twcc_enabled && local_twcc_id) {
                if (rtcp_fb.at(j) == "transport-cc") {
                    track->media_->rtcp_fbs_.push_back(rtcp_fb.at(j));
                }
                track->add_rtp_extension_desc(local_twcc_id, kTWCCExt);
            }
        }

        track->ssrc_ = SrsRtcSSRCGenerator::instance()->generate_ssrc();

        // TODO: FIXME: set audio_payload rtcp_fbs_,
        // according by whether downlink is support transport algorithms.
        // TODO: FIXME: if we support downlink RTX, MUST assign rtx_ssrc_, rtx_pt, rtx_apt
        // not support rtx
        srs_freep(track->rtx_);
        track->rtx_ssrc_ = 0;

        track->set_direction("sendonly");
        sub_relations.insert(make_pair(publish_ssrc, track));
    }

    return err;
}

void video_track_generate_play_offer(SrsRtcTrackDescription* track, string mid, SrsSdp& local_sdp)
{
    local_sdp.media_descs_.push_back(SrsMediaDesc("video"));
    SrsMediaDesc& local_media_desc = local_sdp.media_descs_.back();

    local_media_desc.port_ = 9;
    local_media_desc.protos_ = "UDP/TLS/RTP/SAVPF";
    local_media_desc.rtcp_mux_ = true;
    local_media_desc.rtcp_rsize_ = true;

    local_media_desc.extmaps_ = track->extmaps_;

    // If mid not duplicated, use mid_ of track. Otherwise, use transformed mid.
    if (true) {
        bool mid_duplicated = false;
        for (int i = 0; i < (int)local_sdp.groups_.size(); ++i) {
            string& existed_mid = local_sdp.groups_.at(i);
            if(existed_mid == track->mid_) {
                mid_duplicated = true;
                break;
            }
        }
        if (mid_duplicated) {
            local_media_desc.mid_ = mid;
        } else {
            local_media_desc.mid_ = track->mid_;
        }
        local_sdp.groups_.push_back(local_media_desc.mid_);
    }

    if (track->direction_ == "recvonly") {
        local_media_desc.recvonly_ = true;
    } else if (track->direction_ == "sendonly") {
        local_media_desc.sendonly_ = true;
    } else if (track->direction_ == "sendrecv") {
        local_media_desc.sendrecv_ = true;
    } else if (track->direction_ == "inactive_") {
        local_media_desc.inactive_ = true;
    }

    SrsVideoPayload* payload = (SrsVideoPayload*)track->media_;

    local_media_desc.payload_types_.push_back(payload->generate_media_payload_type());

    if (track->red_) {
        SrsRedPayload* red_payload = (SrsRedPayload*)track->red_;
        local_media_desc.payload_types_.push_back(red_payload->generate_media_payload_type());
    }
}

srs_error_t SrsRtcConnection::generate_play_local_sdp(SrsRequest* req, SrsSdp& local_sdp, SrsRtcStreamDescription* stream_desc, bool unified_plan)
{
    srs_error_t err = srs_success;

    if (!stream_desc) {
        return srs_error_new(ERROR_RTC_SDP_EXCHANGE, "stream description is NULL");
    }

    local_sdp.version_ = "0";

    local_sdp.username_        = RTMP_SIG_SRS_SERVER;
    local_sdp.session_id_      = srs_int2str((int64_t)this);
    local_sdp.session_version_ = "2";
    local_sdp.nettype_         = "IN";
    local_sdp.addrtype_        = "IP4";
    local_sdp.unicast_address_ = "0.0.0.0";

    local_sdp.session_name_ = "SRSPlaySession";

    local_sdp.msid_semantic_ = "WMS";
    std::string stream_id = req->app + "/" + req->stream;
    local_sdp.msids_.push_back(stream_id);

    local_sdp.group_policy_ = "BUNDLE";

    std::string cname = srs_random_str(16);

    // generate audio media desc
    if (stream_desc->audio_track_desc_) {
        SrsRtcTrackDescription* audio_track = stream_desc->audio_track_desc_;

        local_sdp.media_descs_.push_back(SrsMediaDesc("audio"));
        SrsMediaDesc& local_media_desc = local_sdp.media_descs_.back();

        local_media_desc.port_ = 9;
        local_media_desc.protos_ = "UDP/TLS/RTP/SAVPF";
        local_media_desc.rtcp_mux_ = true;
        local_media_desc.rtcp_rsize_ = true;

        local_media_desc.extmaps_ = audio_track->extmaps_;

        local_media_desc.mid_ = audio_track->mid_;
        local_sdp.groups_.push_back(local_media_desc.mid_);

        if (audio_track->direction_ == "recvonly") {
            local_media_desc.recvonly_ = true;
        } else if (audio_track->direction_ == "sendonly") {
            local_media_desc.sendonly_ = true;
        } else if (audio_track->direction_ == "sendrecv") {
            local_media_desc.sendrecv_ = true;
        } else if (audio_track->direction_ == "inactive_") {
            local_media_desc.inactive_ = true;
        }

        if (audio_track->red_) {
            SrsRedPayload* red_payload = (SrsRedPayload*)audio_track->red_;
            local_media_desc.payload_types_.push_back(red_payload->generate_media_payload_type());
        }

        SrsAudioPayload* payload = (SrsAudioPayload*)audio_track->media_;
        local_media_desc.payload_types_.push_back(payload->generate_media_payload_type()); 

        //TODO: FIXME: add red, rtx, ulpfec..., payload_types_.
        //local_media_desc.payload_types_.push_back(payload->generate_media_payload_type());

        local_media_desc.ssrc_infos_.push_back(SrsSSRCInfo(audio_track->ssrc_, cname, audio_track->msid_, audio_track->id_));

        if (audio_track->rtx_) {
            std::vector<uint32_t> group_ssrcs;
            group_ssrcs.push_back(audio_track->ssrc_);
            group_ssrcs.push_back(audio_track->rtx_ssrc_);

            local_media_desc.ssrc_groups_.push_back(SrsSSRCGroup("FID", group_ssrcs));
            local_media_desc.ssrc_infos_.push_back(SrsSSRCInfo(audio_track->rtx_ssrc_, cname, audio_track->msid_, audio_track->id_));
        }

        if (audio_track->ulpfec_) {
            std::vector<uint32_t> group_ssrcs;
            group_ssrcs.push_back(audio_track->ssrc_);
            group_ssrcs.push_back(audio_track->fec_ssrc_);
            local_media_desc.ssrc_groups_.push_back(SrsSSRCGroup("FEC", group_ssrcs));

            local_media_desc.ssrc_infos_.push_back(SrsSSRCInfo(audio_track->fec_ssrc_, cname, audio_track->msid_, audio_track->id_));
        }
    }

    for (int i = 0;  i < (int)stream_desc->video_track_descs_.size(); ++i) {
        SrsRtcTrackDescription* track = stream_desc->video_track_descs_[i];

        if (!unified_plan) {
            // for plan b, we only add one m= for video track.
            if (i == 0) {
                video_track_generate_play_offer(track, "video-" +srs_int2str(i), local_sdp);
            }
        } else {
            // unified plan SDP, generate a m= for each video track.
            video_track_generate_play_offer(track, "video-" +srs_int2str(i), local_sdp);
        }

        SrsMediaDesc& local_media_desc = local_sdp.media_descs_.back();
        local_media_desc.ssrc_infos_.push_back(SrsSSRCInfo(track->ssrc_, cname, track->msid_, track->id_));

        if (track->rtx_ && track->rtx_ssrc_) {
            std::vector<uint32_t> group_ssrcs;
            group_ssrcs.push_back(track->ssrc_);
            group_ssrcs.push_back(track->rtx_ssrc_);

            local_media_desc.ssrc_groups_.push_back(SrsSSRCGroup("FID", group_ssrcs));
            local_media_desc.ssrc_infos_.push_back(SrsSSRCInfo(track->rtx_ssrc_, cname, track->msid_, track->id_));
        }

        if (track->ulpfec_ && track->fec_ssrc_) {
            std::vector<uint32_t> group_ssrcs;
            group_ssrcs.push_back(track->ssrc_);
            group_ssrcs.push_back(track->fec_ssrc_);
            local_media_desc.ssrc_groups_.push_back(SrsSSRCGroup("FEC", group_ssrcs));

            local_media_desc.ssrc_infos_.push_back(SrsSSRCInfo(track->fec_ssrc_, cname, track->msid_, track->id_));
        }
    }

    return err;
}

srs_error_t SrsRtcConnection::create_player(SrsRequest* req, std::map<uint32_t, SrsRtcTrackDescription*> sub_relations)
{
    srs_error_t err = srs_success;

    // Ignore if exists.
    if(players_.end() != players_.find(req->get_stream_url())) {
        return err;
    }

    SrsRtcPlayStream* player = new SrsRtcPlayStream(this, _srs_context->get_id());
    if ((err = player->initialize(req, sub_relations)) != srs_success) {
        srs_freep(player);
        return srs_error_wrap(err, "SrsRtcPlayStream init");
    }
    players_.insert(make_pair(req->get_stream_url(), player));

    // make map between ssrc and player for fastly searching
    for(map<uint32_t, SrsRtcTrackDescription*>::iterator it = sub_relations.begin(); it != sub_relations.end(); ++it) {
        SrsRtcTrackDescription* track_desc = it->second;
        map<uint32_t, SrsRtcPlayStream*>::iterator it_player = players_ssrc_map_.find(track_desc->ssrc_);
        if((players_ssrc_map_.end() != it_player) && (player != it_player->second)) {
            return srs_error_new(ERROR_RTC_DUPLICATED_SSRC, "duplicate ssrc %d, track id: %s",
                track_desc->ssrc_, track_desc->id_.c_str());
        }
        players_ssrc_map_[track_desc->ssrc_] = player;

        if(0 != track_desc->fec_ssrc_) {
            if(players_ssrc_map_.end() != players_ssrc_map_.find(track_desc->fec_ssrc_)) {
                return srs_error_new(ERROR_RTC_DUPLICATED_SSRC, "duplicate fec ssrc %d, track id: %s",
                    track_desc->fec_ssrc_, track_desc->id_.c_str());
            }
            players_ssrc_map_[track_desc->fec_ssrc_] = player;
        }

        if(0 != track_desc->rtx_ssrc_) {
            if(players_ssrc_map_.end() != players_ssrc_map_.find(track_desc->rtx_ssrc_)) {
                return srs_error_new(ERROR_RTC_DUPLICATED_SSRC, "duplicate rtx ssrc %d, track id: %s",
                    track_desc->rtx_ssrc_, track_desc->id_.c_str());
            }
            players_ssrc_map_[track_desc->rtx_ssrc_] = player;
        }
    }

    // TODO: FIXME: Support reload.
    // The TWCC ID is the ext-map ID in local SDP, and we set to enable GCC.
    // Whatever the ext-map, we will disable GCC when config disable it.
    int twcc_id = 0;
    if (true) {
        std::map<uint32_t, SrsRtcTrackDescription*>::iterator it = sub_relations.begin();
        while (it != sub_relations.end()) {
            if (it->second->type_ == "video") {
                SrsRtcTrackDescription* track = it->second;
                twcc_id = track->get_rtp_extension_id(kTWCCExt);
            }
            ++it;
        }
    }
    srs_trace("RTC connection player gcc=%d", twcc_id);

    // If DTLS done, start the player. Because maybe create some players after DTLS done.
    // For example, for single PC, we maybe start publisher when create it, because DTLS is done.
    if(ESTABLISHED == state_) {
        if(srs_success != (err = player->start())) {
            return srs_error_wrap(err, "start player");
        }
    }

    return err;
}

srs_error_t SrsRtcConnection::create_publisher(SrsRequest* req, SrsRtcStreamDescription* stream_desc)
{
    srs_error_t err = srs_success;

    srs_assert(stream_desc);

    // Ignore if exists.
    if(publishers_.end() != publishers_.find(req->get_stream_url())) {
        return err;
    }

    SrsRtcPublishStream* publisher = new SrsRtcPublishStream(this, _srs_context->get_id());
    if ((err = publisher->initialize(req, stream_desc)) != srs_success) {
        srs_freep(publisher);
        return srs_error_wrap(err, "rtc publisher init");
    }
    publishers_[req->get_stream_url()] = publisher;

    if(NULL != stream_desc->audio_track_desc_) {
        if(publishers_ssrc_map_.end() != publishers_ssrc_map_.find(stream_desc->audio_track_desc_->ssrc_)) {
            return srs_error_new(ERROR_RTC_DUPLICATED_SSRC, " duplicate ssrc %d, track id: %s",
                stream_desc->audio_track_desc_->ssrc_, stream_desc->audio_track_desc_->id_.c_str());
        }
        publishers_ssrc_map_[stream_desc->audio_track_desc_->ssrc_] = publisher;

        if(0 != stream_desc->audio_track_desc_->fec_ssrc_
                && stream_desc->audio_track_desc_->ssrc_ != stream_desc->audio_track_desc_->fec_ssrc_) {
            if(publishers_ssrc_map_.end() != publishers_ssrc_map_.find(stream_desc->audio_track_desc_->fec_ssrc_)) {
                return srs_error_new(ERROR_RTC_DUPLICATED_SSRC, " duplicate fec ssrc %d, track id: %s",
                    stream_desc->audio_track_desc_->fec_ssrc_, stream_desc->audio_track_desc_->id_.c_str());
            }
            publishers_ssrc_map_[stream_desc->audio_track_desc_->fec_ssrc_] = publisher;
        }

        if(0 != stream_desc->audio_track_desc_->rtx_ssrc_
                && stream_desc->audio_track_desc_->ssrc_ != stream_desc->audio_track_desc_->rtx_ssrc_) {
            if(publishers_ssrc_map_.end() != publishers_ssrc_map_.find(stream_desc->audio_track_desc_->rtx_ssrc_)) {
                return srs_error_new(ERROR_RTC_DUPLICATED_SSRC, " duplicate rtx ssrc %d, track id: %s",
                    stream_desc->audio_track_desc_->rtx_ssrc_, stream_desc->audio_track_desc_->id_.c_str());
            }
            publishers_ssrc_map_[stream_desc->audio_track_desc_->rtx_ssrc_] = publisher;
        }
    }

    for(int i = 0; i < (int)stream_desc->video_track_descs_.size(); ++i) {
        SrsRtcTrackDescription* track_desc = stream_desc->video_track_descs_.at(i);
        if(publishers_ssrc_map_.end() != publishers_ssrc_map_.find(track_desc->ssrc_)) {
            return srs_error_new(ERROR_RTC_DUPLICATED_SSRC, " duplicate ssrc %d, track id: %s",
                track_desc->ssrc_, track_desc->id_.c_str());
        }
        publishers_ssrc_map_[track_desc->ssrc_] = publisher;

        if(0 != track_desc->fec_ssrc_ && track_desc->ssrc_ != track_desc->fec_ssrc_) {
            if(publishers_ssrc_map_.end() != publishers_ssrc_map_.find(track_desc->fec_ssrc_)) {
                return srs_error_new(ERROR_RTC_DUPLICATED_SSRC, " duplicate fec ssrc %d, track id: %s",
                    track_desc->fec_ssrc_, track_desc->id_.c_str());
            }
            publishers_ssrc_map_[track_desc->fec_ssrc_] = publisher;
        }

        if(0 != track_desc->rtx_ssrc_ && track_desc->ssrc_ != track_desc->rtx_ssrc_) {
            if(publishers_ssrc_map_.end() != publishers_ssrc_map_.find(track_desc->rtx_ssrc_)) {
                return srs_error_new(ERROR_RTC_DUPLICATED_SSRC, " duplicate rtx ssrc %d, track id: %s",
                    track_desc->rtx_ssrc_, track_desc->id_.c_str());
            }
            publishers_ssrc_map_[track_desc->rtx_ssrc_] = publisher;
        }
    }

    if (_srs_rtc_hijacker) {
        if ((err = _srs_rtc_hijacker->on_create_publish(this, publisher, req)) != srs_success) {
            return srs_error_wrap(err, "on create publish");
        }
    }

    // If DTLS done, start the publisher. Because maybe create some publishers after DTLS done.
    // For example, for single PC, we maybe start publisher when create it, because DTLS is done.
    if(ESTABLISHED == state()) {
        if(srs_success != (err = publisher->start())) {
            return srs_error_wrap(err, "start publisher");
        }
    }

    return err;
}

ISrsRtcHijacker::ISrsRtcHijacker()
{
}

ISrsRtcHijacker::~ISrsRtcHijacker()
{
}

ISrsRtcHijacker* _srs_rtc_hijacker = NULL;
<|MERGE_RESOLUTION|>--- conflicted
+++ resolved
@@ -479,13 +479,8 @@
     }
 
     // Refresh the relation for video.
-<<<<<<< HEAD
-    // TODO: FIXME: Match by label?
-    if (desc && desc->video_track_descs_.size() == 1 && desc->video_track_descs_.size() == 1) {
-=======
     // TODO: FIMXE: Match by label?
     if (desc && desc->video_track_descs_.size() == 1) {
->>>>>>> aae0f611
         SrsRtcTrackDescription* vdesc = desc->video_track_descs_.at(0);
         uint32_t ssrc = vdesc->ssrc_;
         SrsRtcVideoSendTrack* track = video_tracks_.begin()->second;
