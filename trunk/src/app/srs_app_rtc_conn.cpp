--- conflicted
+++ resolved
@@ -609,11 +609,8 @@
     SrsPithyPrint* pprint = SrsPithyPrint::create_rtc_play();
     SrsAutoFree(SrsPithyPrint, pprint);
 
-<<<<<<< HEAD
     srs_trace("rtc session=%s, start play", rtc_session->id().c_str());
-=======
     SrsStatistic* stat = SrsStatistic::instance();
->>>>>>> c143c80f
 
     while (true) {
         if ((err = trd->pull()) != srs_success) {
