//
// Copyright (c) 2013-2024 The SRS Authors
//
// SPDX-License-Identifier: MIT
//

#include <srs_kernel_ts.hpp>

// for srs-librtmp, @see https://github.com/ossrs/srs/issues/213
#ifndef _WIN32
#include <unistd.h>
#endif

#include <fcntl.h>
#include <sstream>
using namespace std;

#include <openssl/aes.h>
#include <cstring>
#include <srs_kernel_log.hpp>
#include <srs_kernel_error.hpp>
#include <srs_kernel_codec.hpp>
#include <srs_kernel_stream.hpp>
#include <srs_kernel_utility.hpp>
#include <srs_kernel_buffer.hpp>
#include <srs_core_autofree.hpp>

#define HLS_AES_ENCRYPT_BLOCK_LENGTH SRS_TS_PACKET_SIZE * 4

// the mpegts header specifed the video/audio pid.
#define TS_PMT_NUMBER 1
#define TS_PMT_PID 0x1001
#define TS_VIDEO_AVC_PID 0x100
#define TS_AUDIO_AAC_PID 0x101
#define TS_AUDIO_MP3_PID 0x102

string srs_ts_stream2string(SrsTsStream stream)
{
    switch (stream) {
        case SrsTsStreamReserved: return "Reserved";
        case SrsTsStreamAudioMp3: return "MP3";
        case SrsTsStreamAudioAAC: return "AAC";
        case SrsTsStreamAudioAC3: return "AC3";
        case SrsTsStreamAudioDTS: return "AudioDTS";
        case SrsTsStreamVideoH264: return "H.264";
#ifdef SRS_H265
        case SrsTsStreamVideoHEVC: return "H.265";
#endif
        case SrsTsStreamVideoMpeg4: return "MP4";
        case SrsTsStreamAudioMpeg4: return "MP4A";
        default: return "Other";
    }
}

SrsTsChannel::SrsTsChannel()
{
    pid = 0;
    apply = SrsTsPidApplyReserved;
    stream = SrsTsStreamReserved;
    msg = NULL;
    continuity_counter = 0;
    context = NULL;
}

SrsTsChannel::~SrsTsChannel()
{
    srs_freep(msg);
}

SrsTsMessage::SrsTsMessage(SrsTsChannel* c, SrsTsPacket* p)
{
    channel = c;
    packet = p;
    ps_helper_ = NULL;
    
    dts = pts = 0;
    sid = (SrsTsPESStreamId)0x00;
    continuity_counter = 0;
    PES_packet_length = 0;
    payload = new SrsSimpleStream();
    is_discontinuity = false;
    
    start_pts = 0;
    write_pcr = false;
}

SrsTsMessage::~SrsTsMessage()
{
    srs_freep(payload);
}

srs_error_t SrsTsMessage::dump(SrsBuffer* stream, int* pnb_bytes)
{
    srs_error_t err = srs_success;
    
    if (stream->empty()) {
        return err;
    }
    
    // xB
    int nb_bytes = stream->size() - stream->pos();
    if (PES_packet_length > 0) {
        nb_bytes = srs_min(nb_bytes, PES_packet_length - payload->length());
    }
    
    if (nb_bytes > 0) {
        if (!stream->require(nb_bytes)) {
            return srs_error_new(ERROR_STREAM_CASTER_TS_PSE, "ts: dump PSE bytes failed, requires=%dB", nb_bytes);
        }
        
        payload->append(stream->data() + stream->pos(), nb_bytes);
        stream->skip(nb_bytes);
    }
    
    if (pnb_bytes) *pnb_bytes = nb_bytes;
    
    return err;
}

bool SrsTsMessage::completed(int8_t payload_unit_start_indicator)
{
    if (PES_packet_length == 0) {
        return payload_unit_start_indicator;
    }
    return payload->length() >= PES_packet_length;
}

bool SrsTsMessage::fresh()
{
    // Note that both must be 0. For PS stream, the payload might be empty but PES_packet_length is not, see
    // PsPacketDecodePrivateStream of KernelPSTest. For TS stream, both should be 0 in the same time.
    return PES_packet_length == 0 && payload->length() == 0;
}

bool SrsTsMessage::is_audio()
{
    return ((sid >> 5) & 0x07) == SrsTsPESStreamIdAudioChecker;
}

bool SrsTsMessage::is_video()
{
    return ((sid >> 4) & 0x0f) == SrsTsPESStreamIdVideoChecker;
}

int SrsTsMessage::stream_number()
{
    if (is_audio()) {
        return sid & 0x1f;
    } else if (is_video()) {
        return sid & 0x0f;
    }
    return -1;
}

SrsTsMessage* SrsTsMessage::detach()
{
    // @remark the packet cannot be used, but channel is ok.
    SrsTsMessage* cp = new SrsTsMessage(channel, NULL);
    cp->ps_helper_ = ps_helper_;
    cp->start_pts = start_pts;
    cp->write_pcr = write_pcr;
    cp->is_discontinuity = is_discontinuity;
    cp->dts = dts;
    cp->pts = pts;
    cp->sid = sid;
    cp->PES_packet_length = PES_packet_length;
    cp->continuity_counter = continuity_counter;
    
    srs_freep(cp->payload);
    cp->payload = payload;
    payload = NULL;
    
    return cp;
}

ISrsTsHandler::ISrsTsHandler()
{
}

ISrsTsHandler::~ISrsTsHandler()
{
}

SrsTsContext::SrsTsContext()
{
    ready = false;
    pure_audio = false;
    sync_byte = 0x47; // ts default sync byte.
    vcodec = SrsVideoCodecIdReserved;
    acodec = SrsAudioCodecIdReserved1;
}

SrsTsContext::~SrsTsContext()
{
    std::map<int, SrsTsChannel*>::iterator it;
    for (it = pids.begin(); it != pids.end(); ++it) {
        SrsTsChannel* channel = it->second;
        srs_freep(channel);
    }
    pids.clear();
}

bool SrsTsContext::is_pure_audio()
{
    return pure_audio;
}

void SrsTsContext::on_pmt_parsed()
{
    pure_audio = true;
    
    std::map<int, SrsTsChannel*>::iterator it;
    for (it = pids.begin(); it != pids.end(); ++it) {
        SrsTsChannel* channel = it->second;
        if (channel->apply == SrsTsPidApplyVideo) {
            pure_audio = false;
        }
    }
}

void SrsTsContext::reset()
{
    ready = false;
    vcodec = SrsVideoCodecIdReserved;
    acodec = SrsAudioCodecIdReserved1;
}

SrsTsChannel* SrsTsContext::get(int pid)
{
    if (pids.find(pid) == pids.end()) {
        return NULL;
    }
    return pids[pid];
}

void SrsTsContext::set(int pid, SrsTsPidApply apply_pid, SrsTsStream stream)
{
    SrsTsChannel* channel = NULL;
    
    if (pids.find(pid) == pids.end()) {
        channel = new SrsTsChannel();
        channel->context = this;
        pids[pid] = channel;
    } else {
        channel = pids[pid];
    }
    
    channel->pid = pid;
    channel->apply = apply_pid;
    channel->stream = stream;
}

srs_error_t SrsTsContext::decode(SrsBuffer* stream, ISrsTsHandler* handler)
{
    srs_error_t err = srs_success;
    
    // parse util EOF of stream.
    // for example, parse multiple times for the PES_packet_length(0) packet.
    while (!stream->empty()) {
<<<<<<< HEAD
        SrsUniquePtr<SrsTsPacket> packet(new SrsTsPacket(this));

        SrsTsMessage* msg_raw = NULL;
        if ((err = packet->decode(stream, &msg_raw)) != srs_success) {
=======
        SrsTsPacket* packet = new SrsTsPacket(this);
        SrsAutoFree(SrsTsPacket, packet);

        SrsTsMessage* msg = NULL;
        if ((err = packet->decode(stream, &msg)) != srs_success) {
>>>>>>> e3d4f896
            return srs_error_wrap(err, "ts: ts packet decode");
        }
        
        if (!msg_raw) {
            continue;
        }
<<<<<<< HEAD

        SrsUniquePtr<SrsTsMessage> msg(msg_raw);
        
        if ((err = handler->on_ts_message(msg.get())) != srs_success) {
=======
        SrsAutoFree(SrsTsMessage, msg);

        if ((err = handler->on_ts_message(msg)) != srs_success) {
>>>>>>> e3d4f896
            return srs_error_wrap(err, "ts: handle ts message");
        }
    }
    
    return err;
}

srs_error_t SrsTsContext::encode(ISrsStreamWriter* writer, SrsTsMessage* msg, SrsVideoCodecId vc, SrsAudioCodecId ac)
{
    srs_error_t err = srs_success;
    
    SrsTsStream vs, as;
    int16_t video_pid = 0, audio_pid = 0;
    switch (vc) {
        case SrsVideoCodecIdAVC:
            vs = SrsTsStreamVideoH264;
            video_pid = TS_VIDEO_AVC_PID;
            break;
        case SrsVideoCodecIdHEVC:
#ifdef SRS_H265
            vs = SrsTsStreamVideoHEVC;
            video_pid = TS_VIDEO_AVC_PID;
            break;
#else
            return srs_error_new(ERROR_HEVC_DISABLED, "H.265 is disabled");
#endif
        case SrsVideoCodecIdDisabled:
            vs = SrsTsStreamReserved;
            break;
        case SrsVideoCodecIdReserved:
        case SrsVideoCodecIdReserved1:
        case SrsVideoCodecIdReserved2:
        case SrsVideoCodecIdSorensonH263:
        case SrsVideoCodecIdScreenVideo:
        case SrsVideoCodecIdOn2VP6:
        case SrsVideoCodecIdOn2VP6WithAlphaChannel:
        case SrsVideoCodecIdScreenVideoVersion2:
        case SrsVideoCodecIdAV1:
            vs = SrsTsStreamReserved;
            break;
    }
    switch (ac) {
        case SrsAudioCodecIdAAC:
            as = SrsTsStreamAudioAAC;
            audio_pid = TS_AUDIO_AAC_PID;
            break;
        case SrsAudioCodecIdMP3:
            as = SrsTsStreamAudioMp3;
            audio_pid = TS_AUDIO_MP3_PID;
            break;
        case SrsAudioCodecIdDisabled:
            as = SrsTsStreamReserved;
            break;
        case SrsAudioCodecIdReserved1:
        case SrsAudioCodecIdLinearPCMPlatformEndian:
        case SrsAudioCodecIdADPCM:
        case SrsAudioCodecIdLinearPCMLittleEndian:
        case SrsAudioCodecIdNellymoser16kHzMono:
        case SrsAudioCodecIdNellymoser8kHzMono:
        case SrsAudioCodecIdNellymoser:
        case SrsAudioCodecIdReservedG711AlawLogarithmicPCM:
        case SrsAudioCodecIdReservedG711MuLawLogarithmicPCM:
        case SrsAudioCodecIdReserved:
        case SrsAudioCodecIdSpeex:
        case SrsAudioCodecIdReservedMP3_8kHz:
        case SrsAudioCodecIdReservedDeviceSpecificSound:
        case SrsAudioCodecIdOpus:
            as = SrsTsStreamReserved;
            break;
    }
    
    if (as == SrsTsStreamReserved && vs == SrsTsStreamReserved) {
        return srs_error_new(ERROR_HLS_NO_STREAM, "ts: no a/v stream, vcodec=%d, acodec=%d", vc, ac);
    }
    
    // When any codec changed, write PAT/PMT table.
    if (vcodec != vc || acodec != ac) {
        if (vcodec != SrsVideoCodecIdReserved || acodec != SrsAudioCodecIdReserved1) {
            srs_trace("TS: Refresh PMT when vcodec=%d=>%d, acodec=%d=>%d", vcodec, vc, acodec, ac);
        }
        vcodec = vc; acodec = ac;

        if ((err = encode_pat_pmt(writer, video_pid, vs, audio_pid, as)) != srs_success) {
            return srs_error_wrap(err, "ts: encode PAT/PMT");
        }
    }
    
    // encode the media frame to PES packets over TS.
    if (msg->is_audio()) {
        return encode_pes(writer, msg, audio_pid, as, vs == SrsTsStreamReserved);
    } else {
        return encode_pes(writer, msg, video_pid, vs, vs == SrsTsStreamReserved);
    }
}

srs_error_t SrsTsContext::encode_pat_pmt(ISrsStreamWriter* writer, int16_t vpid, SrsTsStream vs, int16_t apid, SrsTsStream as)
{
    srs_error_t err = srs_success;

    bool codec_ok = (vs == SrsTsStreamVideoH264 || as == SrsTsStreamAudioAAC || as == SrsTsStreamAudioMp3);
#ifdef SRS_H265
    codec_ok = codec_ok ? true : (vs == SrsTsStreamVideoHEVC);
#endif
    if (!codec_ok) {
        return srs_error_new(ERROR_HLS_NO_STREAM, "ts: no PID, vs=%d, as=%d", vs, as);
    }
    
    int16_t pmt_number = TS_PMT_NUMBER;
    int16_t pmt_pid = TS_PMT_PID;
    if (true) {
        SrsUniquePtr<SrsTsPacket> pkt(SrsTsPacket::create_pat(this, pmt_number, pmt_pid));

        pkt->sync_byte = sync_byte;

        SrsUniquePtr<char[]> buf(new char[SRS_TS_PACKET_SIZE]);

        // set the left bytes with 0xFF.
        int nb_buf = pkt->size();
        srs_assert(nb_buf < SRS_TS_PACKET_SIZE);
        memset(buf.get() + nb_buf, 0xFF, SRS_TS_PACKET_SIZE - nb_buf);
        
        SrsBuffer stream(buf.get(), nb_buf);
        if ((err = pkt->encode(&stream)) != srs_success) {
            return srs_error_wrap(err, "ts: encode packet");
        }
        if ((err = writer->write(buf.get(), SRS_TS_PACKET_SIZE, NULL)) != srs_success) {
            return srs_error_wrap(err, "ts: write packet");
        }
    }
    if (true) {
        SrsUniquePtr<SrsTsPacket> pkt(SrsTsPacket::create_pmt(this, pmt_number, pmt_pid, vpid, vs, apid, as));

        pkt->sync_byte = sync_byte;

        SrsUniquePtr<char[]> buf(new char[SRS_TS_PACKET_SIZE]);

        // set the left bytes with 0xFF.
        int nb_buf = pkt->size();
        srs_assert(nb_buf < SRS_TS_PACKET_SIZE);
        memset(buf.get() + nb_buf, 0xFF, SRS_TS_PACKET_SIZE - nb_buf);
        
        SrsBuffer stream(buf.get(), nb_buf);
        if ((err = pkt->encode(&stream)) != srs_success) {
            return srs_error_wrap(err, "ts: encode packet");
        }
        if ((err = writer->write(buf.get(), SRS_TS_PACKET_SIZE, NULL)) != srs_success) {
            return srs_error_wrap(err, "ts: write packet");
        }
    }
    
    // When PAT and PMT are writen, the context is ready now.
    ready = true;

    return err;
}

srs_error_t SrsTsContext::encode_pes(ISrsStreamWriter* writer, SrsTsMessage* msg, int16_t pid, SrsTsStream sid, bool pure_audio)
{
    srs_error_t err = srs_success;
    
    // Sometimes, the context is not ready(PAT/PMT write failed), error in this situation.
    if (!ready) {
        return srs_error_new(ERROR_TS_CONTEXT_NOT_READY, "ts: not ready");
    }

    if (msg->payload->length() == 0) {
        return err;
    }

    bool codec_ok = (sid == SrsTsStreamVideoH264 || sid == SrsTsStreamAudioAAC || sid == SrsTsStreamAudioMp3);
#ifdef SRS_H265
    codec_ok = codec_ok ? true : (sid == SrsTsStreamVideoHEVC);
#endif
    if (!codec_ok) {
        srs_info("ts: ignore the unknown stream, sid=%d", sid);
        return err;
    }
    
    SrsTsChannel* channel = get(pid);
    srs_assert(channel);
    
    char* start = msg->payload->bytes();
    char* end = start + msg->payload->length();
    char* p = start;
    
    while (p < end) {
        SrsTsPacket* pkt_raw = NULL;
        if (p == start) {
            // write pcr according to message.
            bool write_pcr = msg->write_pcr;
            
            // for pure audio, always write pcr.
            // TODO: FIXME: maybe only need to write at begin and end of ts.
            if (pure_audio && msg->is_audio()) {
                write_pcr = true;
            }
            
            // it's ok to set pcr equals to dts,
            // @see https://github.com/ossrs/srs/issues/311
            // Fig. 3.18. Program Clock Reference of Digital-Video-and-Audio-Broadcasting-Technology, page 65
            // In MPEG-2, these are the "Program Clock Refer- ence" (PCR) values which are
            // nothing else than an up-to-date copy of the STC counter fed into the transport
            // stream at a certain time. The data stream thus carries an accurate internal
            // "clock time". All coding and de- coding processes are controlled by this clock
            // time. To do this, the receiver, i.e. the MPEG decoder, must read out the
            // "clock time", namely the PCR values, and compare them with its own internal
            // system clock, that is to say its own 42 bit counter.
            int64_t pcr = write_pcr? msg->dts : -1;
            
            // TODO: FIXME: finger it why use discontinuity of msg.
            pkt_raw = SrsTsPacket::create_pes_first(this,
                pid, msg->sid, channel->continuity_counter++, msg->is_discontinuity,
                pcr, msg->dts, msg->pts, msg->payload->length()
            );
        } else {
            pkt_raw = SrsTsPacket::create_pes_continue(this, pid, msg->sid, channel->continuity_counter++);
        }
        SrsUniquePtr<SrsTsPacket> pkt(pkt_raw);

        pkt->sync_byte = sync_byte;

        SrsUniquePtr<char[]> buf(new char[SRS_TS_PACKET_SIZE]);

        // set the left bytes with 0xFF.
        int nb_buf = pkt->size();
        srs_assert(nb_buf < SRS_TS_PACKET_SIZE);
        
        int left = (int)srs_min(end - p, SRS_TS_PACKET_SIZE - nb_buf);
        int nb_stuffings = SRS_TS_PACKET_SIZE - nb_buf - left;
        if (nb_stuffings > 0) {
            // set all bytes to stuffings.
            memset(buf.get(), 0xFF, SRS_TS_PACKET_SIZE);
            
            // padding with stuffings.
            pkt->padding(nb_stuffings);
            
            // size changed, recalc it.
            nb_buf = pkt->size();
            srs_assert(nb_buf < SRS_TS_PACKET_SIZE);
            
            left = (int)srs_min(end - p, SRS_TS_PACKET_SIZE - nb_buf);
            nb_stuffings = SRS_TS_PACKET_SIZE - nb_buf - left;
            srs_assert(nb_stuffings == 0);
        }
        memcpy(buf.get() + nb_buf, p, left);
        p += left;
        
        SrsBuffer stream(buf.get(), nb_buf);
        if ((err = pkt->encode(&stream)) != srs_success) {
            return srs_error_wrap(err, "ts: encode packet");
        }
        if ((err = writer->write(buf.get(), SRS_TS_PACKET_SIZE, NULL)) != srs_success) {
            return srs_error_wrap(err, "ts: write packet");
        }
    }
    
    return err;
}

SrsTsPacket::SrsTsPacket(SrsTsContext* c)
{
    context = c;
    
    sync_byte = 0;
    transport_error_indicator = 0;
    payload_unit_start_indicator = 0;
    transport_priority = 0;
    pid = SrsTsPidPAT;
    transport_scrambling_control = SrsTsScrambledDisabled;
    adaption_field_control = SrsTsAdaptationFieldTypeReserved;
    continuity_counter = 0;
    adaptation_field = NULL;
    payload = NULL;
}

SrsTsPacket::~SrsTsPacket()
{
    srs_freep(adaptation_field);
    srs_freep(payload);
}

srs_error_t SrsTsPacket::decode(SrsBuffer* stream, SrsTsMessage** ppmsg)
{
    srs_error_t err = srs_success;
    
    int pos = stream->pos();
    
    // 4B ts packet header.
    if (!stream->require(4)) {
        return srs_error_new(ERROR_STREAM_CASTER_TS_HEADER, "ts: decode packet");
    }
    
    sync_byte = stream->read_1bytes();
    if (sync_byte != 0x47) {
        return srs_error_new(ERROR_STREAM_CASTER_TS_SYNC_BYTE, "ts: sync_bytes must be 0x47, actual=%#x", sync_byte);
    }
    
    int16_t pidv = stream->read_2bytes();
    transport_error_indicator = (pidv >> 15) & 0x01;
    payload_unit_start_indicator = (pidv >> 14) & 0x01;
    transport_priority = (pidv >> 13) & 0x01;
    pid = (SrsTsPid)(pidv & 0x1FFF);
    
    int8_t ccv = stream->read_1bytes();
    transport_scrambling_control = (SrsTsScrambled)((ccv >> 6) & 0x03);
    adaption_field_control = (SrsTsAdaptationFieldType)((ccv >> 4) & 0x03);
    continuity_counter = ccv & 0x0F;
    
    // TODO: FIXME: create pids map when got new pid.
    
    srs_info("ts: header sync=%#x error=%d unit_start=%d priotiry=%d pid=%d scrambling=%d adaption=%d counter=%d",
             sync_byte, transport_error_indicator, payload_unit_start_indicator, transport_priority, pid,
             transport_scrambling_control, adaption_field_control, continuity_counter);
    
    // optional: adaptation field
    if (adaption_field_control == SrsTsAdaptationFieldTypeAdaptionOnly || adaption_field_control == SrsTsAdaptationFieldTypeBoth) {
        srs_freep(adaptation_field);
        adaptation_field = new SrsTsAdaptationField(this);
        
        if ((err = adaptation_field->decode(stream)) != srs_success) {
            return srs_error_wrap(err, "ts: demux af field");
        }
        srs_verbose("ts: demux af ok.");
    }
    
    // calc the user defined data size for payload.
    int nb_payload = SRS_TS_PACKET_SIZE - (stream->pos() - pos);
    
    // optional: payload.
    if (adaption_field_control == SrsTsAdaptationFieldTypePayloadOnly || adaption_field_control == SrsTsAdaptationFieldTypeBoth) {
        if (pid == SrsTsPidPAT) {
            // 2.4.4.3 Program association Table
            srs_freep(payload);
            payload = new SrsTsPayloadPAT(this);
        } else {
            SrsTsChannel* channel = context->get(pid);
            if (channel && channel->apply == SrsTsPidApplyPMT) {
                // 2.4.4.8 Program Map Table
                srs_freep(payload);
                payload = new SrsTsPayloadPMT(this);
            } else if (channel && (channel->apply == SrsTsPidApplyVideo || channel->apply == SrsTsPidApplyAudio)) {
                // 2.4.3.6 PES packet
                srs_freep(payload);
                payload = new SrsTsPayloadPES(this);
            } else {
                // left bytes as reserved.
                stream->skip(srs_min(stream->left(), nb_payload));
            }
        }
        
        if (payload && (err = payload->decode(stream, ppmsg)) != srs_success) {
            return srs_error_wrap(err, "ts: demux payload");
        }
    }
    
    return err;
}

int SrsTsPacket::size()
{
    int sz = 4;
    
    sz += adaptation_field? adaptation_field->size() : 0;
    sz += payload? payload->size() : 0;
    
    return sz;
}

srs_error_t SrsTsPacket::encode(SrsBuffer* stream)
{
    srs_error_t err = srs_success;
    
    // 4B ts packet header.
    if (!stream->require(4)) {
        return srs_error_new(ERROR_STREAM_CASTER_TS_HEADER, "ts: requires 4+ bytes");
    }
    
    stream->write_1bytes(sync_byte);
    
    int16_t pidv = pid & 0x1FFF;
    pidv |= (transport_priority << 13) & 0x2000;
    pidv |= (transport_error_indicator << 15) & 0x8000;
    pidv |= (payload_unit_start_indicator << 14) & 0x4000;
    stream->write_2bytes(pidv);
    
    int8_t ccv = continuity_counter & 0x0F;
    ccv |= (transport_scrambling_control << 6) & 0xC0;
    ccv |= (adaption_field_control << 4) & 0x30;
    stream->write_1bytes(ccv);
    
    srs_info("ts: header sync=%#x error=%d unit_start=%d priotiry=%d pid=%d scrambling=%d adaption=%d counter=%d",
             sync_byte, transport_error_indicator, payload_unit_start_indicator, transport_priority, pid,
             transport_scrambling_control, adaption_field_control, continuity_counter);
    
    // optional: adaptation field
    if (adaptation_field) {
        if ((err = adaptation_field->encode(stream)) != srs_success) {
            return srs_error_wrap(err, "ts: mux af field");
        }
        srs_verbose("ts: mux af ok.");
    }
    
    // optional: payload.
    if (payload) {
        if ((err = payload->encode(stream)) != srs_success) {
            return srs_error_wrap(err, "ts: mux payload");
        }
        srs_verbose("ts: mux payload ok.");
    }
    
    return err;
}

void SrsTsPacket::padding(int nb_stuffings)
{
    if (!adaptation_field) {
        SrsTsAdaptationField* af = new SrsTsAdaptationField(this);
        adaptation_field = af;
        
        af->adaption_field_length = 0; // calc in size.
        af->discontinuity_indicator = 0;
        af->random_access_indicator = 0;
        af->elementary_stream_priority_indicator = 0;
        af->PCR_flag = 0;
        af->OPCR_flag = 0;
        af->splicing_point_flag = 0;
        af->transport_private_data_flag = 0;
        af->adaptation_field_extension_flag = 0;
        
        // consume the af size if possible.
        nb_stuffings = srs_max(0, nb_stuffings - af->size());
    }
    
    adaptation_field->nb_af_reserved = nb_stuffings;
    
    // set payload with af.
    if (adaption_field_control == SrsTsAdaptationFieldTypePayloadOnly) {
        adaption_field_control = SrsTsAdaptationFieldTypeBoth;
    }
}

SrsTsPacket* SrsTsPacket::create_pat(SrsTsContext* context, int16_t pmt_number, int16_t pmt_pid)
{
    SrsTsPacket* pkt = new SrsTsPacket(context);
    pkt->sync_byte = 0x47;
    pkt->transport_error_indicator = 0;
    pkt->payload_unit_start_indicator = 1;
    pkt->transport_priority = 0;
    pkt->pid = SrsTsPidPAT;
    pkt->transport_scrambling_control = SrsTsScrambledDisabled;
    pkt->adaption_field_control = SrsTsAdaptationFieldTypePayloadOnly;
    pkt->continuity_counter = 0;
    pkt->adaptation_field = NULL;
    SrsTsPayloadPAT* pat = new SrsTsPayloadPAT(pkt);
    pkt->payload = pat;
    
    pat->pointer_field = 0;
    pat->table_id = SrsTsPsiIdPas;
    pat->section_syntax_indicator = 1;
    pat->section_length = 0; // calc in size.
    pat->transport_stream_id = 1;
    pat->version_number = 0;
    pat->current_next_indicator = 1;
    pat->section_number = 0;
    pat->last_section_number = 0;
    pat->programs.push_back(new SrsTsPayloadPATProgram(pmt_number, pmt_pid));
    pat->CRC_32 = 0; // calc in encode.
    return pkt;
}

SrsTsPacket* SrsTsPacket::create_pmt(SrsTsContext* context,
    int16_t pmt_number, int16_t pmt_pid, int16_t vpid, SrsTsStream vs, int16_t apid, SrsTsStream as
) {
    SrsTsPacket* pkt = new SrsTsPacket(context);
    pkt->sync_byte = 0x47;
    pkt->transport_error_indicator = 0;
    pkt->payload_unit_start_indicator = 1;
    pkt->transport_priority = 0;
    pkt->pid = (SrsTsPid)pmt_pid;
    pkt->transport_scrambling_control = SrsTsScrambledDisabled;
    pkt->adaption_field_control = SrsTsAdaptationFieldTypePayloadOnly;
    // TODO: FIXME: maybe should continuous in channel.
    pkt->continuity_counter = 0;
    pkt->adaptation_field = NULL;
    SrsTsPayloadPMT* pmt = new SrsTsPayloadPMT(pkt);
    pkt->payload = pmt;
    
    pmt->pointer_field = 0;
    pmt->table_id = SrsTsPsiIdPms;
    pmt->section_syntax_indicator = 1;
    pmt->section_length = 0; // calc in size.
    pmt->program_number = pmt_number;
    pmt->version_number = 0;
    pmt->current_next_indicator = 1;
    pmt->section_number = 0;
    pmt->last_section_number = 0;

    // Here we must get the correct codec.
    bool codec_ok = (vs == SrsTsStreamVideoH264 || as == SrsTsStreamAudioAAC || as == SrsTsStreamAudioMp3);
#ifdef SRS_H265
    codec_ok = codec_ok ? true : (vs == SrsTsStreamVideoHEVC);
#endif
    srs_assert(codec_ok);

    // if mp3 or aac specified, use audio to carry pcr.
    if (as == SrsTsStreamAudioAAC || as == SrsTsStreamAudioMp3) {
        // use audio to carray pcr by default.
        // for hls, there must be atleast one audio channel.
        pmt->PCR_PID = apid;
        pmt->infos.push_back(new SrsTsPayloadPMTESInfo(as, apid));
    }
    
    // If h.264/h.265 specified, use video to carry pcr.
    codec_ok = (vs == SrsTsStreamVideoH264);
#ifdef SRS_H265
    codec_ok = codec_ok ? true : (vs == SrsTsStreamVideoHEVC);
#endif
    if (codec_ok) {
        pmt->PCR_PID = vpid;
        pmt->infos.push_back(new SrsTsPayloadPMTESInfo(vs, vpid));
    }
    
    pmt->CRC_32 = 0; // calc in encode.
    return pkt;
}

SrsTsPacket* SrsTsPacket::create_pes_first(SrsTsContext* context,
    int16_t pid, SrsTsPESStreamId sid, uint8_t continuity_counter, bool discontinuity,
    int64_t pcr, int64_t dts, int64_t pts, int size
) {
    SrsTsPacket* pkt = new SrsTsPacket(context);
    pkt->sync_byte = 0x47;
    pkt->transport_error_indicator = 0;
    pkt->payload_unit_start_indicator = 1;
    pkt->transport_priority = 0;
    pkt->pid = (SrsTsPid)pid;
    pkt->transport_scrambling_control = SrsTsScrambledDisabled;
    pkt->adaption_field_control = SrsTsAdaptationFieldTypePayloadOnly;
    pkt->continuity_counter = continuity_counter;
    pkt->adaptation_field = NULL;
    SrsTsPayloadPES* pes = new SrsTsPayloadPES(pkt);
    pkt->payload = pes;
    
    if (pcr >= 0) {
        // Ignore coverage for PCR, we don't use it in HLS.
        // LCOV_EXCL_START
        SrsTsAdaptationField* af = new SrsTsAdaptationField(pkt);
        pkt->adaptation_field = af;
        pkt->adaption_field_control = SrsTsAdaptationFieldTypeBoth;
        
        af->adaption_field_length = 0; // calc in size.
        af->discontinuity_indicator = discontinuity;
        af->random_access_indicator = 0;
        af->elementary_stream_priority_indicator = 0;
        af->PCR_flag = 1;
        af->OPCR_flag = 0;
        af->splicing_point_flag = 0;
        af->transport_private_data_flag = 0;
        af->adaptation_field_extension_flag = 0;
        af->program_clock_reference_base = pcr;
        af->program_clock_reference_extension = 0;
        // LCOV_EXCL_STOP
    }
    
    pes->pes.packet_start_code_prefix = 0x01;
    pes->pes.stream_id = (uint8_t)sid;
    pes->pes.PES_packet_length = (size > 0xFFFF)? 0:size;
    pes->pes.PES_scrambling_control = 0;
    pes->pes.PES_priority = 0;
    pes->pes.data_alignment_indicator = 0;
    pes->pes.copyright = 0;
    pes->pes.original_or_copy = 0;
    pes->pes.PTS_DTS_flags = (dts == pts)? 0x02:0x03;
    pes->pes.ESCR_flag = 0;
    pes->pes.ES_rate_flag = 0;
    pes->pes.DSM_trick_mode_flag = 0;
    pes->pes.additional_copy_info_flag = 0;
    pes->pes.PES_CRC_flag = 0;
    pes->pes.PES_extension_flag = 0;
    pes->pes.PES_header_data_length = 0; // calc in size.
    pes->pes.pts = pts;
    pes->pes.dts = dts;
    return pkt;
}

SrsTsPacket* SrsTsPacket::create_pes_continue(SrsTsContext* context, int16_t pid, SrsTsPESStreamId sid, uint8_t continuity_counter)
{
    SrsTsPacket* pkt = new SrsTsPacket(context);
    pkt->sync_byte = 0x47;
    pkt->transport_error_indicator = 0;
    pkt->payload_unit_start_indicator = 0;
    pkt->transport_priority = 0;
    pkt->pid = (SrsTsPid)pid;
    pkt->transport_scrambling_control = SrsTsScrambledDisabled;
    pkt->adaption_field_control = SrsTsAdaptationFieldTypePayloadOnly;
    pkt->continuity_counter = continuity_counter;
    pkt->adaptation_field = NULL;
    pkt->payload = NULL;
    
    return pkt;
}

SrsTsAdaptationField::SrsTsAdaptationField(SrsTsPacket* pkt)
{
    packet = pkt;
    
    adaption_field_length = 0;
    discontinuity_indicator = 0;
    random_access_indicator = 0;
    elementary_stream_priority_indicator = 0;
    PCR_flag = 0;
    OPCR_flag = 0;
    splicing_point_flag = 0;
    transport_private_data_flag = 0;
    adaptation_field_extension_flag = 0;
    program_clock_reference_base = 0;
    program_clock_reference_extension = 0;
    original_program_clock_reference_base = 0;
    original_program_clock_reference_extension = 0;
    splice_countdown = 0;
    adaptation_field_extension_length = 0;
    ltw_flag = 0;
    piecewise_rate_flag = 0;
    seamless_splice_flag = 0;
    ltw_valid_flag = 0;
    ltw_offset = 0;
    piecewise_rate = 0;
    splice_type = 0;
    DTS_next_AU0 = 0;
    marker_bit0 = 0;
    DTS_next_AU1 = 0;
    marker_bit1 = 0;
    DTS_next_AU2 = 0;
    marker_bit2 = 0;
    nb_af_ext_reserved = 0;
    nb_af_reserved = 0;
    
    const1_value0 = 0x3F;
    const1_value1 = 0x1F;
    const1_value2 = 0x3F;
}

SrsTsAdaptationField::~SrsTsAdaptationField()
{
}

srs_error_t SrsTsAdaptationField::decode(SrsBuffer* stream)
{
    srs_error_t err = srs_success;
    
    if (!stream->require(2)) {
        return srs_error_new(ERROR_STREAM_CASTER_TS_AF, "ts: decode af");
    }
    adaption_field_length = stream->read_1bytes();
    
    // When the adaptation_field_control value is '11', the value of the adaptation_field_length shall
    // be in the range 0 to 182.
    if (packet->adaption_field_control == SrsTsAdaptationFieldTypeBoth && adaption_field_length > 182) {
        return srs_error_new(ERROR_STREAM_CASTER_TS_AF, "ts: demux af length failed, must in [0, 182], actual=%d", adaption_field_length);
    }
    // When the adaptation_field_control value is '10', the value of the adaptation_field_length shall
    // be 183.
    if (packet->adaption_field_control == SrsTsAdaptationFieldTypeAdaptionOnly && adaption_field_length != 183) {
        return srs_error_new(ERROR_STREAM_CASTER_TS_AF, "ts: demux af length failed, must be 183, actual=%d", adaption_field_length);
    }
    
    // no adaptation field.
    if (adaption_field_length == 0) {
        srs_info("ts: demux af empty.");
        return err;
    }
    
    // the adaptation field start at here.
    int pos_af = stream->pos();
    int8_t tmpv = stream->read_1bytes();
    
    discontinuity_indicator = (tmpv >> 7) & 0x01;
    random_access_indicator = (tmpv >> 6) & 0x01;
    elementary_stream_priority_indicator = (tmpv >> 5) & 0x01;
    PCR_flag = (tmpv >> 4) & 0x01;
    OPCR_flag = (tmpv >> 3) & 0x01;
    splicing_point_flag = (tmpv >> 2) & 0x01;
    transport_private_data_flag = (tmpv >> 1) & 0x01;
    adaptation_field_extension_flag = tmpv & 0x01;
    
    if (PCR_flag) {
        if (!stream->require(6)) {
            return srs_error_new(ERROR_STREAM_CASTER_TS_AF, "ts: demux af PCR_flag");
        }
        
        char* pp = NULL;
        char* p = stream->data() + stream->pos();
        stream->skip(6);
        
        int64_t pcrv = 0;
        pp = (char*)&pcrv;
        pp[5] = *p++;
        pp[4] = *p++;
        pp[3] = *p++;
        pp[2] = *p++;
        pp[1] = *p++;
        pp[0] = *p++;
        
        // @remark, use pcr base and ignore the extension
        // @see https://github.com/ossrs/srs/issues/250#issuecomment-71349370
        program_clock_reference_extension = pcrv & 0x1ff;
        const1_value0 = (pcrv >> 9) & 0x3F;
        program_clock_reference_base = (pcrv >> 15) & 0x1ffffffffLL;
    }

    // Ignore coverage for bellow, we don't use it in HLS.
    // LCOV_EXCL_START
    if (OPCR_flag) {
        if (!stream->require(6)) {
            return srs_error_new(ERROR_STREAM_CASTER_TS_AF, "ts: demux af OPCR_flag");
        }
        
        char* pp = NULL;
        char* p = stream->data() + stream->pos();
        stream->skip(6);
        
        int64_t opcrv = 0;
        pp = (char*)&opcrv;
        pp[5] = *p++;
        pp[4] = *p++;
        pp[3] = *p++;
        pp[2] = *p++;
        pp[1] = *p++;
        pp[0] = *p++;
        
        // @remark, use pcr base and ignore the extension
        // @see https://github.com/ossrs/srs/issues/250#issuecomment-71349370
        original_program_clock_reference_extension = opcrv & 0x1ff;
        const1_value2 = (opcrv >> 9) & 0x3F;
        original_program_clock_reference_base = (opcrv >> 15) & 0x1ffffffffLL;
    }
    
    if (splicing_point_flag) {
        if (!stream->require(1)) {
            return srs_error_new(ERROR_STREAM_CASTER_TS_AF, "ts: demux af splicing_point_flag");
        }
        splice_countdown = stream->read_1bytes();
    }
    
    if (transport_private_data_flag) {
        if (!stream->require(1)) {
            return srs_error_new(ERROR_STREAM_CASTER_TS_AF, "ts: demux af transport_private_data_flag");
        }
        /**
         * The transport_private_data_length is an 8-bit field specifying the number of
         * private_data bytes immediately following the transport private_data_length field. The number of private_data bytes shall
         * not be such that private data extends beyond the adaptation field.
         */
        uint8_t transport_private_data_length = (uint8_t)stream->read_1bytes();
        
        if (transport_private_data_length > 0) {
            if (!stream->require(transport_private_data_length)) {
                return srs_error_new(ERROR_STREAM_CASTER_TS_AF, "ts: demux af transport_private_data");
            }
            transport_private_data.resize(transport_private_data_length);
            stream->read_bytes(&transport_private_data[0], transport_private_data_length);
        }
    }
    
    if (adaptation_field_extension_flag) {
        int pos_af_ext = stream->pos();
        
        if (!stream->require(2)) {
            return srs_error_new(ERROR_STREAM_CASTER_TS_AF, "ts: demux af adaptation_field_extension_flag");
        }
        adaptation_field_extension_length = (uint8_t)stream->read_1bytes();
        int8_t ltwfv = stream->read_1bytes();
        
        piecewise_rate_flag = (ltwfv >> 6) & 0x01;
        seamless_splice_flag = (ltwfv >> 5) & 0x01;
        ltw_flag = (ltwfv >> 7) & 0x01;
        const1_value1 = ltwfv & 0x1F;
        
        if (ltw_flag) {
            if (!stream->require(2)) {
                return srs_error_new(ERROR_STREAM_CASTER_TS_AF, "ts: demux af ltw_flag");
            }
            ltw_offset = stream->read_2bytes();
            
            ltw_valid_flag = (ltw_offset >> 15) &0x01;
            ltw_offset &= 0x7FFF;
        }
        
        if (piecewise_rate_flag) {
            if (!stream->require(3)) {
                return srs_error_new(ERROR_STREAM_CASTER_TS_AF, "ts: demux af piecewise_rate_flag");
            }
            piecewise_rate = stream->read_3bytes();
            
            piecewise_rate &= 0x3FFFFF;
        }
        
        if (seamless_splice_flag) {
            if (!stream->require(5)) {
                return srs_error_new(ERROR_STREAM_CASTER_TS_AF, "ts: demux af seamless_splice_flag");
            }
            marker_bit0 = stream->read_1bytes();
            DTS_next_AU1 = stream->read_2bytes();
            DTS_next_AU2 = stream->read_2bytes();
            
            splice_type = (marker_bit0 >> 4) & 0x0F;
            DTS_next_AU0 = (marker_bit0 >> 1) & 0x07;
            marker_bit0 &= 0x01;
            
            marker_bit1 = DTS_next_AU1 & 0x01;
            DTS_next_AU1 = (DTS_next_AU1 >> 1) & 0x7FFF;
            
            marker_bit2 = DTS_next_AU2 & 0x01;
            DTS_next_AU2 = (DTS_next_AU2 >> 1) & 0x7FFF;
        }
        
        nb_af_ext_reserved = adaptation_field_extension_length - (stream->pos() - pos_af_ext);
        stream->skip(nb_af_ext_reserved);
    }
    // LCOV_EXCL_STOP
    
    nb_af_reserved = adaption_field_length - (stream->pos() - pos_af);
    stream->skip(nb_af_reserved);
    
    srs_info("ts: af parsed, discontinuity=%d random=%d priority=%d PCR=%d OPCR=%d slicing=%d private=%d extension=%d/%d pcr=%" PRId64 "/%d opcr=%" PRId64 "/%d",
             discontinuity_indicator, random_access_indicator, elementary_stream_priority_indicator, PCR_flag, OPCR_flag, splicing_point_flag,
             transport_private_data_flag, adaptation_field_extension_flag, adaptation_field_extension_length, program_clock_reference_base,
             program_clock_reference_extension, original_program_clock_reference_base, original_program_clock_reference_extension);
    
    return err;
}

int SrsTsAdaptationField::size()
{
    int sz = 2;
    
    sz += PCR_flag? 6 : 0;
    sz += OPCR_flag? 6 : 0;
    sz += splicing_point_flag? 1 : 0;
    sz += transport_private_data_flag ? 1 + transport_private_data.size() : 0;
    sz += adaptation_field_extension_flag? 2 + adaptation_field_extension_length : 0;
    sz += nb_af_ext_reserved;
    sz += nb_af_reserved;
    
    adaption_field_length = sz - 1;
    
    return sz;
}

srs_error_t SrsTsAdaptationField::encode(SrsBuffer* stream)
{
    srs_error_t err = srs_success;
    
    if (!stream->require(2)) {
        return srs_error_new(ERROR_STREAM_CASTER_TS_AF, "ts: mux af");
    }
    stream->write_1bytes(adaption_field_length);
    
    // When the adaptation_field_control value is '11', the value of the adaptation_field_length shall
    // be in the range 0 to 182.
    if (packet->adaption_field_control == SrsTsAdaptationFieldTypeBoth && adaption_field_length > 182) {
        return srs_error_new(ERROR_STREAM_CASTER_TS_AF, "ts: mux af length failed, must in [0, 182], actual=%d", adaption_field_length);
    }
    // When the adaptation_field_control value is '10', the value of the adaptation_field_length shall
    // be 183.
    if (packet->adaption_field_control == SrsTsAdaptationFieldTypeAdaptionOnly && adaption_field_length != 183) {
        return srs_error_new(ERROR_STREAM_CASTER_TS_AF, "ts: mux af length failed, must be 183, actual=%d", adaption_field_length);
    }
    
    // no adaptation field.
    if (adaption_field_length == 0) {
        srs_info("ts: mux af empty.");
        return err;
    }
    int8_t tmpv = adaptation_field_extension_flag & 0x01;
    tmpv |= (discontinuity_indicator << 7) & 0x80;
    tmpv |= (random_access_indicator << 6) & 0x40;
    tmpv |= (elementary_stream_priority_indicator << 5) & 0x20;
    tmpv |= (PCR_flag << 4) & 0x10;
    tmpv |= (OPCR_flag << 3) & 0x08;
    tmpv |= (splicing_point_flag << 2) & 0x04;
    tmpv |= (transport_private_data_flag << 1) & 0x02;
    stream->write_1bytes(tmpv);

    // Ignore the coverage bellow, for we don't use them in HLS.
    // LCOV_EXCL_START
    if (PCR_flag) {
        if (!stream->require(6)) {
            return srs_error_new(ERROR_STREAM_CASTER_TS_AF, "ts: mux af PCR_flag");
        }
        
        char* pp = NULL;
        char* p = stream->data() + stream->pos();
        stream->skip(6);
        
        // @remark, use pcr base and ignore the extension
        // @see https://github.com/ossrs/srs/issues/250#issuecomment-71349370
        int64_t pcrv = program_clock_reference_extension & 0x1ff;
        pcrv |= (const1_value0 << 9) & 0x7E00;
        pcrv |= (program_clock_reference_base << 15) & 0xFFFFFFFF8000LL;
        
        pp = (char*)&pcrv;
        *p++ = pp[5];
        *p++ = pp[4];
        *p++ = pp[3];
        *p++ = pp[2];
        *p++ = pp[1];
        *p++ = pp[0];
    }
    
    if (OPCR_flag) {
        if (!stream->require(6)) {
            return srs_error_new(ERROR_STREAM_CASTER_TS_AF, "ts: mux af OPCR_flag");
        }
        stream->skip(6);
        srs_warn("ts: mux af ignore OPCR");
    }
    
    if (splicing_point_flag) {
        if (!stream->require(1)) {
            return srs_error_new(ERROR_STREAM_CASTER_TS_AF, "ts: mux af splicing_point_flag");
        }
        stream->write_1bytes(splice_countdown);
    }
    
    if (transport_private_data_flag) {
        if (!stream->require(1)) {
            return srs_error_new(ERROR_STREAM_CASTER_TS_AF, "ts: mux af transport_private_data_flag");
        }
        stream->write_1bytes(transport_private_data.size());
        
        if (!transport_private_data.empty()) {
            if (!stream->require((int)transport_private_data.size())) {
                return srs_error_new(ERROR_STREAM_CASTER_TS_AF, "ts: mux af transport_private_data");
            }
            stream->write_bytes(&transport_private_data[0], (int)transport_private_data.size());
        }
    }
    
    if (adaptation_field_extension_flag) {
        if (!stream->require(2)) {
            return srs_error_new(ERROR_STREAM_CASTER_TS_AF, "ts: mux af adaptation_field_extension_flag");
        }
        stream->write_1bytes(adaptation_field_extension_length);
        int8_t ltwfv = const1_value1 & 0x1F;
        ltwfv |= (ltw_flag << 7) & 0x80;
        ltwfv |= (piecewise_rate_flag << 6) & 0x40;
        ltwfv |= (seamless_splice_flag << 5) & 0x20;
        stream->write_1bytes(ltwfv);
        
        if (ltw_flag) {
            if (!stream->require(2)) {
                return srs_error_new(ERROR_STREAM_CASTER_TS_AF, "ts: mux af ltw_flag");
            }
            stream->skip(2);
            srs_warn("ts: mux af ignore ltw");
        }
        
        if (piecewise_rate_flag) {
            if (!stream->require(3)) {
                return srs_error_new(ERROR_STREAM_CASTER_TS_AF, "ts: mux af piecewise_rate_flag");
            }
            stream->skip(3);
            srs_warn("ts: mux af ignore piecewise_rate");
        }
        
        if (seamless_splice_flag) {
            if (!stream->require(5)) {
                return srs_error_new(ERROR_STREAM_CASTER_TS_AF, "ts: mux af seamless_splice_flag");
            }
            stream->skip(5);
            srs_warn("ts: mux af ignore seamless_splice");
        }
        
        if (nb_af_ext_reserved) {
            stream->skip(nb_af_ext_reserved);
        }
    }
    // LCOV_EXCL_STOP
    
    if (nb_af_reserved) {
        stream->skip(nb_af_reserved);
    }
    
    srs_info("ts: af parsed, discontinuity=%d random=%d priority=%d PCR=%d OPCR=%d slicing=%d private=%d extension=%d/%d pcr=%" PRId64 "/%d opcr=%" PRId64 "/%d",
             discontinuity_indicator, random_access_indicator, elementary_stream_priority_indicator, PCR_flag, OPCR_flag, splicing_point_flag,
             transport_private_data_flag, adaptation_field_extension_flag, adaptation_field_extension_length, program_clock_reference_base,
             program_clock_reference_extension, original_program_clock_reference_base, original_program_clock_reference_extension);
    
    return err;
}

SrsTsPayload::SrsTsPayload(SrsTsPacket* p)
{
    packet = p;
}

SrsTsPayload::~SrsTsPayload()
{
}

SrsMpegPES::SrsMpegPES()
{
    nb_stuffings = 0;
    nb_bytes = 0;
    nb_paddings = 0;
    const2bits = 0x02;
    const1_value0 = 0x07;

    packet_start_code_prefix = 0;
    stream_id = 0;
    PES_packet_length = 0;
    PES_scrambling_control = 0;
    PES_priority = 0;
    data_alignment_indicator = 0;
    copyright = 0;
    original_or_copy = 0;
    PTS_DTS_flags = 0;
    ESCR_flag = 0;
    ES_rate_flag = 0;
    DSM_trick_mode_flag = 0;
    additional_copy_info_flag = 0;
    PES_CRC_flag = 0;
    PES_extension_flag = 0;
    PES_header_data_length = 0;
    pts = dts = 0;
    ESCR_base = 0;
    ESCR_extension = 0;
    ES_rate = 0;
    trick_mode_control = 0;
    trick_mode_value = 0;
    additional_copy_info = 0;
    previous_PES_packet_CRC = 0;
    PES_private_data_flag = 0;
    pack_header_field_flag = 0;
    program_packet_sequence_counter_flag = 0;
    P_STD_buffer_flag = 0;
    PES_extension_flag_2 = 0;
    program_packet_sequence_counter = 0;
    MPEG1_MPEG2_identifier = 0;
    original_stuff_length = 0;
    P_STD_buffer_scale = 0;
    P_STD_buffer_size = 0;

    has_payload_ = false;
    nb_payload_ = 0;
}

SrsMpegPES::~SrsMpegPES()
{
}

srs_error_t SrsMpegPES::decode(SrsBuffer* stream)
{
    srs_error_t err = srs_success;

    // 6B fixed header.
    if (!stream->require(6)) {
        return srs_error_new(ERROR_STREAM_CASTER_TS_PSE, "ts: demux PSE");
    }
    // 3B
    packet_start_code_prefix = stream->read_3bytes();
    // 1B
    stream_id = stream->read_1bytes();
    // 2B
    PES_packet_length = stream->read_2bytes();

    // check the packet start prefix.
    packet_start_code_prefix &= 0xFFFFFF;
    if (packet_start_code_prefix != 0x01) {
        return srs_error_new(ERROR_STREAM_CASTER_TS_PSE, "ts: demux PES start code failed, expect=0x01, actual=%#x", packet_start_code_prefix);
    }
    int pos_packet = stream->pos();

    // @remark the sid indicates the elementary stream format.
    //      the SrsTsPESStreamIdAudio and SrsTsPESStreamIdVideo is start by 0b110 or 0b1110
    SrsTsPESStreamId sid = (SrsTsPESStreamId)stream_id;
    if (sid != SrsTsPESStreamIdProgramStreamMap
        && sid != SrsTsPESStreamIdPaddingStream
        && sid != SrsTsPESStreamIdPrivateStream2
        && sid != SrsTsPESStreamIdEcmStream
        && sid != SrsTsPESStreamIdEmmStream
        && sid != SrsTsPESStreamIdProgramStreamDirectory
        && sid != SrsTsPESStreamIdDsmccStream
        && sid != SrsTsPESStreamIdH2221TypeE
    ) {
        // 3B flags.
        if (!stream->require(3)) {
            return srs_error_new(ERROR_STREAM_CASTER_TS_PSE, "ts: demux PSE flags");
        }
        // 1B
        int8_t oocv = stream->read_1bytes();
        // 1B
        int8_t pefv = stream->read_1bytes();
        // 1B
        PES_header_data_length = stream->read_1bytes();
        // position of header start.
        int pos_header = stream->pos();

        const2bits = (oocv >> 6) & 0x03;
        PES_scrambling_control = (oocv >> 4) & 0x03;
        PES_priority = (oocv >> 3) & 0x01;
        data_alignment_indicator = (oocv >> 2) & 0x01;
        copyright = (oocv >> 1) & 0x01;
        original_or_copy = oocv & 0x01;

        PTS_DTS_flags = (pefv >> 6) & 0x03;
        ESCR_flag = (pefv >> 5) & 0x01;
        ES_rate_flag = (pefv >> 4) & 0x01;
        DSM_trick_mode_flag = (pefv >> 3) & 0x01;
        additional_copy_info_flag = (pefv >> 2) & 0x01;
        PES_CRC_flag = (pefv >> 1) & 0x01;
        PES_extension_flag = pefv & 0x01;

        // check required together.
        int nb_required = 0;
        nb_required += (PTS_DTS_flags == 0x2)? 5:0;
        nb_required += (PTS_DTS_flags == 0x3)? 10:0;
        nb_required += ESCR_flag? 6:0;
        nb_required += ES_rate_flag? 3:0;
        nb_required += DSM_trick_mode_flag? 1:0;
        nb_required += additional_copy_info_flag? 1:0;
        nb_required += PES_CRC_flag? 2:0;
        nb_required += PES_extension_flag? 1:0;
        if (!stream->require(nb_required)) {
            return srs_error_new(ERROR_STREAM_CASTER_TS_PSE, "ts: demux PSE payload");
        }

        // 5B
        if (PTS_DTS_flags == 0x2) {
            if ((err = decode_33bits_dts_pts(stream, &pts)) != srs_success) {
                return srs_error_wrap(err, "dts/pts");
            }
            dts = pts;
        }

        // 10B
        if (PTS_DTS_flags == 0x3) {
            if ((err = decode_33bits_dts_pts(stream, &pts)) != srs_success) {
                return srs_error_wrap(err, "dts/pts");
            }
            if ((err = decode_33bits_dts_pts(stream, &dts)) != srs_success) {
                return srs_error_wrap(err, "dts/pts");
            }

            // check sync, the diff of dts and pts should never greater than 1s.
            if (dts - pts > 90000 || pts - dts > 90000) {
                srs_warn("ts: sync dts=%" PRId64 ", pts=%" PRId64, dts, pts);
            }
        }

        // Ignore coverage bellow, for we don't use them in HLS.
        // LCOV_EXCL_START

        // 6B
        if (ESCR_flag) {
            ESCR_extension = 0;
            ESCR_base = 0;

            stream->skip(6);
            srs_warn("ts: demux PES, ignore the escr.");
        }

        // 3B
        if (ES_rate_flag) {
            ES_rate = stream->read_3bytes();

            ES_rate = ES_rate >> 1;
            ES_rate &= 0x3FFFFF;
        }

        // 1B
        if (DSM_trick_mode_flag) {
            trick_mode_control = stream->read_1bytes();

            trick_mode_value = trick_mode_control & 0x1f;
            trick_mode_control = (trick_mode_control >> 5) & 0x03;
        }

        // 1B
        if (additional_copy_info_flag) {
            additional_copy_info = stream->read_1bytes();

            additional_copy_info &= 0x7f;
        }

        // 2B
        if (PES_CRC_flag) {
            previous_PES_packet_CRC = stream->read_2bytes();
        }

        // 1B
        if (PES_extension_flag) {
            int8_t efv = stream->read_1bytes();

            PES_private_data_flag = (efv >> 7) & 0x01;
            pack_header_field_flag = (efv >> 6) & 0x01;
            program_packet_sequence_counter_flag = (efv >> 5) & 0x01;
            P_STD_buffer_flag = (efv >> 4) & 0x01;
            const1_value0 = (efv >> 1) & 0x07;
            PES_extension_flag_2 = efv & 0x01;

            nb_required = 0;
            nb_required += PES_private_data_flag? 16:0;
            nb_required += pack_header_field_flag? 1:0; // 1+x bytes.
            nb_required += program_packet_sequence_counter_flag? 2:0;
            nb_required += P_STD_buffer_flag? 2:0;
            nb_required += PES_extension_flag_2? 1:0; // 1+x bytes.
            if (!stream->require(nb_required)) {
                return srs_error_new(ERROR_STREAM_CASTER_TS_PSE, "ts: demux PSE ext payload");
            }

            // 16B
            if (PES_private_data_flag) {
                PES_private_data.resize(16);
                stream->read_bytes(&PES_private_data[0], 16);
            }

            // (1+x)B
            if (pack_header_field_flag) {
                // This is an 8-bit field which indicates the length, in bytes, of the pack_header_field()
                uint8_t pack_field_length = stream->read_1bytes();
                if (pack_field_length > 0) {
                    // the adjust required bytes.
                    nb_required = nb_required - 16 - 1 + pack_field_length;
                    if (!stream->require(nb_required)) {
                        return srs_error_new(ERROR_STREAM_CASTER_TS_PSE, "ts: demux PSE ext pack");
                    }
                    pack_field.resize(pack_field_length);
                    stream->read_bytes(&pack_field[0], pack_field_length);
                }
            }

            // 2B
            if (program_packet_sequence_counter_flag) {
                program_packet_sequence_counter = stream->read_1bytes();
                program_packet_sequence_counter &= 0x7f;

                original_stuff_length = stream->read_1bytes();
                MPEG1_MPEG2_identifier = (original_stuff_length >> 6) & 0x01;
                original_stuff_length &= 0x3f;
            }

            // 2B
            if (P_STD_buffer_flag) {
                P_STD_buffer_size = stream->read_2bytes();

                // '01'
                //int8_t const2bits = (P_STD_buffer_scale >>14) & 0x03;

                P_STD_buffer_scale = (P_STD_buffer_scale >>13) & 0x01;
                P_STD_buffer_size &= 0x1FFF;
            }

            // (1+x)B
            if (PES_extension_flag_2) {
                /**
                 * This is a 7-bit field which specifies the length, in bytes, of the data following this field in
                 * the PES extension field up to and including any reserved bytes.
                 */
                uint8_t PES_extension_field_length = stream->read_1bytes();
                PES_extension_field_length &= 0x7F;

                if (PES_extension_field_length > 0) {
                    if (!stream->require(PES_extension_field_length)) {
                        return srs_error_new(ERROR_STREAM_CASTER_TS_PSE, "ts: demux PSE ext field");
                    }
                    PES_extension_field.resize(PES_extension_field_length);
                    stream->read_bytes(&PES_extension_field[0], PES_extension_field_length);
                }
            }
        }

        // stuffing_byte
        nb_stuffings = PES_header_data_length - (stream->pos() - pos_header);
        if (nb_stuffings > 0) {
            if (!stream->require(nb_stuffings)) {
                return srs_error_new(ERROR_STREAM_CASTER_TS_PSE, "ts: demux PSE stuffings");
            }
            stream->skip(nb_stuffings);
        }

        // LCOV_EXCL_STOP

        // PES_packet_data_byte, page58.
        // the packet size contains the header size.
        // The number of PES_packet_data_bytes, N, is specified by the
        // PES_packet_length field. N shall be equal to the value
        // indicated in the PES_packet_length minus the number of bytes
        // between the last byte of the PES_packet_length field and the
        // first PES_packet_data_byte.
        //
        // If the actual size > uin16_t, which exceed the PES_packet_length, then PES_packet_length is 0, and we
        // should dump all left bytes in stream to message util next unit start packet.
        // Otherwise, the PES_packet_length should greater than 0, which is a specified length, then we also dump
        // the left bytes in stream, in such case, the nb_payload_ is the actual size of payload.
        if (PES_packet_length > 0) {
            int nb_packet = PES_packet_length - (stream->pos() - pos_packet);
            if (nb_packet < 0) {
                return srs_error_new(ERROR_STREAM_CASTER_TS_PSE, "ts: Invalid PES_packet_length=%d, pos_packet=%d, pos=%d", PES_packet_length, pos_packet, stream->pos());
            }
            nb_payload_ = nb_packet;
        }

        // Now, it has payload. The size is specified by PES_packet_length, which might be:
        //      0, Dump all bytes in stream util next unit start packet.
        //      nb_payload_, Dump specified bytes in stream.
        has_payload_ = true;

        // Ignore coverage bellow, for we don't use them in HLS.
        // LCOV_EXCL_START
    } else if (sid == SrsTsPESStreamIdProgramStreamMap
               || sid == SrsTsPESStreamIdPrivateStream2
               || sid == SrsTsPESStreamIdEcmStream
               || sid == SrsTsPESStreamIdEmmStream
               || sid == SrsTsPESStreamIdProgramStreamDirectory
               || sid == SrsTsPESStreamIdDsmccStream
               || sid == SrsTsPESStreamIdH2221TypeE
        ) {
        // for (i = 0; i < PES_packet_length; i++) {
        //         PES_packet_data_byte
        // }

        // For PS, the PES packet should never be empty, because there is no continuity for PS packet.
        if (PES_packet_length <= 0) {
            return srs_error_new(ERROR_GB_PS_PSE, "ts: Invalid PES_packet_length=%d for PS", PES_packet_length);
        }

        // The pos_packet equals to stream pos, so the PES_packet_length is actually the payload length.
        nb_payload_ = PES_packet_length;
        has_payload_ = true;
    } else if (sid == SrsTsPESStreamIdPaddingStream) {
        // for (i = 0; i < PES_packet_length; i++) {
        //         padding_byte
        // }
        nb_paddings = stream->size() - stream->pos();
        stream->skip(nb_paddings);
        srs_info("ts: drop %dB padding bytes", nb_paddings);

        // LCOV_EXCL_STOP
    } else {
        int nb_drop = stream->size() - stream->pos();
        stream->skip(nb_drop);
        srs_warn("ts: drop the pes packet %dB for stream_id=%#x", nb_drop, stream_id);
    }

    return err;
}

int SrsMpegPES::size()
{
    int sz = 0;

    PES_header_data_length = 0;
    SrsTsPESStreamId sid = (SrsTsPESStreamId)stream_id;

    if (sid != SrsTsPESStreamIdProgramStreamMap
        && sid != SrsTsPESStreamIdPaddingStream
        && sid != SrsTsPESStreamIdPrivateStream2
        && sid != SrsTsPESStreamIdEcmStream
        && sid != SrsTsPESStreamIdEmmStream
        && sid != SrsTsPESStreamIdProgramStreamDirectory
        && sid != SrsTsPESStreamIdDsmccStream
        && sid != SrsTsPESStreamIdH2221TypeE
        ) {
        sz += 6;
        sz += 3;
        PES_header_data_length = sz;

        sz += (PTS_DTS_flags == 0x2)? 5:0;
        sz += (PTS_DTS_flags == 0x3)? 10:0;
        sz += ESCR_flag? 6:0;
        sz += ES_rate_flag? 3:0;
        sz += DSM_trick_mode_flag? 1:0;
        sz += additional_copy_info_flag? 1:0;
        sz += PES_CRC_flag? 2:0;
        sz += PES_extension_flag? 1:0;

        if (PES_extension_flag) {
            // Ignore coverage bellow, for we don't use them in HLS.
            // LCOV_EXCL_START
            sz += PES_private_data_flag? 16:0;
            sz += pack_header_field_flag ? 1 + pack_field.size() : 0; // 1+x bytes.
            sz += program_packet_sequence_counter_flag? 2:0;
            sz += P_STD_buffer_flag? 2:0;
            sz += PES_extension_flag_2 ? 1 + PES_extension_field.size() : 0; // 1+x bytes.
            // LCOV_EXCL_STOP
        }
        PES_header_data_length = sz - PES_header_data_length;

        sz += nb_stuffings;

        // packet bytes
    } else if (sid == SrsTsPESStreamIdProgramStreamMap
               || sid == SrsTsPESStreamIdPrivateStream2
               || sid == SrsTsPESStreamIdEcmStream
               || sid == SrsTsPESStreamIdEmmStream
               || sid == SrsTsPESStreamIdProgramStreamDirectory
               || sid == SrsTsPESStreamIdDsmccStream
               || sid == SrsTsPESStreamIdH2221TypeE
        ) {
        // packet bytes
    } else {
        // nb_drop
    }

    return sz;
}

srs_error_t SrsMpegPES::encode(SrsBuffer* stream)
{
    srs_error_t err = srs_success;

    // 6B fixed header.
    if (!stream->require(6)) {
        return srs_error_new(ERROR_STREAM_CASTER_TS_PSE, "ts: mux PSE");
    }

    // 3B
    stream->write_3bytes(packet_start_code_prefix);
    // 1B
    stream->write_1bytes(stream_id);
    // 2B
    // the PES_packet_length is the actual bytes size, the pplv write to ts
    // is the actual bytes plus the header size.
    int32_t pplv = 0;
    if (PES_packet_length > 0) {
        pplv = PES_packet_length + 3 + PES_header_data_length;
        pplv = (pplv > 0xFFFF)? 0 : pplv;
    }
    stream->write_2bytes(pplv);

    // check the packet start prefix.
    packet_start_code_prefix &= 0xFFFFFF;
    if (packet_start_code_prefix != 0x01) {
        return srs_error_new(ERROR_STREAM_CASTER_TS_PSE, "ts: mux PSE start code failed, expect=0x01, actual=%#x", packet_start_code_prefix);
    }

    // 3B flags.
    if (!stream->require(3)) {
        return srs_error_new(ERROR_STREAM_CASTER_TS_PSE, "ts: mux PSE flags");
    }
    // 1B
    int8_t oocv = original_or_copy & 0x01;
    oocv |= (const2bits << 6) & 0xC0;
    oocv |= (PES_scrambling_control << 4) & 0x30;
    oocv |= (PES_priority << 3) & 0x08;
    oocv |= (data_alignment_indicator << 2) & 0x04;
    oocv |= (copyright << 1) & 0x02;
    stream->write_1bytes(oocv);
    // 1B
    int8_t pefv = PES_extension_flag & 0x01;
    pefv |= (PTS_DTS_flags << 6) & 0xC0;
    pefv |= (ESCR_flag << 5) & 0x20;
    pefv |= (ES_rate_flag << 4) & 0x10;
    pefv |= (DSM_trick_mode_flag << 3) & 0x08;
    pefv |= (additional_copy_info_flag << 2) & 0x04;
    pefv |= (PES_CRC_flag << 1) & 0x02;
    stream->write_1bytes(pefv);
    // 1B
    stream->write_1bytes(PES_header_data_length);

    // check required together.
    int nb_required = 0;
    nb_required += (PTS_DTS_flags == 0x2)? 5:0;
    nb_required += (PTS_DTS_flags == 0x3)? 10:0;
    nb_required += ESCR_flag? 6:0;
    nb_required += ES_rate_flag? 3:0;
    nb_required += DSM_trick_mode_flag? 1:0;
    nb_required += additional_copy_info_flag? 1:0;
    nb_required += PES_CRC_flag? 2:0;
    nb_required += PES_extension_flag? 1:0;
    if (!stream->require(nb_required)) {
        return srs_error_new(ERROR_STREAM_CASTER_TS_PSE, "ts: mux PSE payload");
    }

    // 5B
    if (PTS_DTS_flags == 0x2) {
        if ((err = encode_33bits_dts_pts(stream, 0x02, pts)) != srs_success) {
            return srs_error_wrap(err, "dts/pts");
        }
    }

    // 10B
    if (PTS_DTS_flags == 0x3) {
        if ((err = encode_33bits_dts_pts(stream, 0x03, pts)) != srs_success) {
            return srs_error_wrap(err, "dts/pts");
        }
        if ((err = encode_33bits_dts_pts(stream, 0x01, dts)) != srs_success) {
            return srs_error_wrap(err, "dts/pts");
        }

        // check sync, the diff of dts and pts should never greater than 1s.
        if (dts - pts > 90000 || pts - dts > 90000) {
            srs_warn("ts: sync dts=%" PRId64 ", pts=%" PRId64, dts, pts);
        }
    }

    // Ignore coverage bellow, for we don't use them in HLS.
    // LCOV_EXCL_START

    // 6B
    if (ESCR_flag) {
        stream->skip(6);
        srs_warn("ts: demux PES, ignore the escr.");
    }

    // 3B
    if (ES_rate_flag) {
        stream->skip(3);
        srs_warn("ts: demux PES, ignore the ES_rate.");
    }

    // 1B
    if (DSM_trick_mode_flag) {
        stream->skip(1);
        srs_warn("ts: demux PES, ignore the DSM_trick_mode.");
    }

    // 1B
    if (additional_copy_info_flag) {
        stream->skip(1);
        srs_warn("ts: demux PES, ignore the additional_copy_info.");
    }

    // 2B
    if (PES_CRC_flag) {
        stream->skip(2);
        srs_warn("ts: demux PES, ignore the PES_CRC.");
    }

    // 1B
    if (PES_extension_flag) {
        int8_t efv = PES_extension_flag_2 & 0x01;
        efv |= (PES_private_data_flag << 7) & 0x80;
        efv |= (pack_header_field_flag << 6) & 0x40;
        efv |= (program_packet_sequence_counter_flag << 5) & 0x20;
        efv |= (P_STD_buffer_flag << 4) & 0x10;
        efv |= (const1_value0 << 1) & 0xE0;
        stream->write_1bytes(efv);

        nb_required = 0;
        nb_required += PES_private_data_flag? 16:0;
        nb_required += pack_header_field_flag ? 1 + pack_field.size() : 0; // 1+x bytes.
        nb_required += program_packet_sequence_counter_flag? 2:0;
        nb_required += P_STD_buffer_flag? 2:0;
        nb_required += PES_extension_flag_2 ? 1 + PES_extension_field.size() : 0; // 1+x bytes.
        if (!stream->require(nb_required)) {
            return srs_error_new(ERROR_STREAM_CASTER_TS_PSE, "ts: mux PSE ext payload");
        }
        stream->skip(nb_required);
        srs_warn("ts: demux PES, ignore the PES_extension.");
    }

    // stuffing_byte
    if (nb_stuffings) {
        stream->skip(nb_stuffings);
        srs_warn("ts: demux PES, ignore the stuffings.");
    }

    // LCOV_EXCL_STOP

    return err;
}

srs_error_t SrsMpegPES::decode_33bits_dts_pts(SrsBuffer* stream, int64_t* pv)
{
    srs_error_t err = srs_success;

    if (!stream->require(5)) {
        return srs_error_new(ERROR_STREAM_CASTER_TS_PSE, "ts: demux PSE dts/pts");
    }

    // decode the 33bits schema.
    // --------------1B
    // 4bits const maybe '0001', '0010' or '0011'.
    // 3bits DTS/PTS [32..30]
    // 1bit const '1'
    int64_t dts_pts_30_32 = stream->read_1bytes();
    if ((dts_pts_30_32 & 0x01) != 0x01) {
        return srs_error_new(ERROR_STREAM_CASTER_TS_PSE, "ts: demux PSE dts/pts 30-32");
    }
    // @remark, we donot check the high 4bits, maybe '0001', '0010' or '0011'.
    //      so we just ensure the high 4bits is not 0x00.
    if (((dts_pts_30_32 >> 4) & 0x0f) == 0x00) {
        return srs_error_new(ERROR_STREAM_CASTER_TS_PSE, "ts: demux PSE dts/pts 30-32");
    }
    dts_pts_30_32 = (dts_pts_30_32 >> 1) & 0x07;

    // --------------2B
    // 15bits DTS/PTS [29..15]
    // 1bit const '1'
    int64_t dts_pts_15_29 = stream->read_2bytes();
    if ((dts_pts_15_29 & 0x01) != 0x01) {
        return srs_error_new(ERROR_STREAM_CASTER_TS_PSE, "ts: demux PSE dts/pts 15-29");
    }
    dts_pts_15_29 = (dts_pts_15_29 >> 1) & 0x7fff;

    // --------------2B
    // 15bits DTS/PTS [14..0]
    // 1bit const '1'
    int64_t dts_pts_0_14 = stream->read_2bytes();
    if ((dts_pts_0_14 & 0x01) != 0x01) {
        return srs_error_new(ERROR_STREAM_CASTER_TS_PSE, "ts: demux PSE dts/pts 0-14");
    }
    dts_pts_0_14 = (dts_pts_0_14 >> 1) & 0x7fff;

    int64_t v = 0x00;
    v |= (dts_pts_30_32 << 30) & 0x1c0000000LL;
    v |= (dts_pts_15_29 << 15) & 0x3fff8000LL;
    v |= dts_pts_0_14 & 0x7fff;
    *pv = v;

    return err;
}

srs_error_t SrsMpegPES::encode_33bits_dts_pts(SrsBuffer* stream, uint8_t fb, int64_t v)
{
    srs_error_t err = srs_success;

    if (!stream->require(5)) {
        return srs_error_new(ERROR_STREAM_CASTER_TS_PSE, "ts: mux PSE dts/pts");
    }

    char* p = stream->data() + stream->pos();
    stream->skip(5);

    int32_t val = 0;

    val = int32_t(fb << 4 | (((v >> 30) & 0x07) << 1) | 1);
    *p++ = val;

    val = int32_t((((v >> 15) & 0x7fff) << 1) | 1);
    *p++ = (val >> 8);
    *p++ = val;

    val = int32_t((((v) & 0x7fff) << 1) | 1);
    *p++ = (val >> 8);
    *p++ = val;

    return err;
}

SrsTsPayloadPES::SrsTsPayloadPES(SrsTsPacket* p) : SrsTsPayload(p)
{
}

SrsTsPayloadPES::~SrsTsPayloadPES()
{
}

srs_error_t SrsTsPayloadPES::decode(SrsBuffer* stream, SrsTsMessage** ppmsg)
{
    srs_error_t err = srs_success;

    // find the channel from chunk.
    SrsTsChannel* channel = packet->context->get(packet->pid);
    if (!channel) {
        return srs_error_new(ERROR_STREAM_CASTER_TS_PSE, "ts: demux PES no channel for pid=%#x", packet->pid);
    }

    // init msg.
    SrsTsMessage* msg = channel->msg;
    if (!msg) {
        msg = new SrsTsMessage(channel, packet);
        channel->msg = msg;
    }

    // we must cache the fresh state of msg,
    // for the PES_packet_length is 0, the first payload_unit_start_indicator always 1,
    // so should check for the fresh and not completed it.
    bool is_fresh_msg = msg->fresh();

    // check when fresh, the payload_unit_start_indicator
    // should be 1 for the fresh msg.
    if (is_fresh_msg && !packet->payload_unit_start_indicator) {
        srs_warn("ts: PES fresh packet length=%d, us=%d, cc=%d",
            msg->PES_packet_length, packet->payload_unit_start_indicator, packet->continuity_counter);

        stream->skip(stream->size() - stream->pos());
        srs_freep(msg);
<<<<<<< HEAD
        channel->msg = NULL;
=======
		channel->msg = NULL;
>>>>>>> e3d4f896
        return err;
    }

    // check when not fresh and PES_packet_length>0,
    // the payload_unit_start_indicator should never be 1 when not completed.
    if (!is_fresh_msg && msg->PES_packet_length > 0 && !msg->completed(packet->payload_unit_start_indicator) && packet->payload_unit_start_indicator) {
        srs_warn("ts: ignore PES packet length=%d, payload=%d, us=%d, cc=%d",
            msg->PES_packet_length, msg->payload->length(), packet->payload_unit_start_indicator, packet->continuity_counter);

        // reparse current msg.
        stream->skip(stream->pos() * -1);
        srs_freep(msg);
        channel->msg = NULL;
        return err;
    }

    // check the continuity counter
    if (!is_fresh_msg) {
        // late-incoming or duplicated continuity, drop message.
        // @remark check overflow, the counter plus 1 should greater when invalid.
        if (msg->continuity_counter >= packet->continuity_counter && ((msg->continuity_counter + 1) & 0x0f) > packet->continuity_counter) {
            srs_warn("ts: drop PES %dB for duplicated cc=%#x", msg->continuity_counter);
            stream->skip(stream->size() - stream->pos());
            return err;
        }

        // when got partially message, the continous count must be continuous, or drop it.
        if (((msg->continuity_counter + 1) & 0x0f) != packet->continuity_counter) {
            srs_warn("ts: ignore continuity must be continous, msg=%#x, packet=%#x", msg->continuity_counter, packet->continuity_counter);

            // reparse current msg.
            stream->skip(stream->pos() * -1);
            srs_freep(msg);
            channel->msg = NULL;
            return err;
        }
    }
    msg->continuity_counter = packet->continuity_counter;

    // for the PES_packet_length(0), reap when completed.
    if (!is_fresh_msg && msg->completed(packet->payload_unit_start_indicator)) {
        // reap previous PES packet.
        *ppmsg = msg;
        channel->msg = NULL;

        // reparse current msg.
        stream->skip(stream->pos() * -1);
        return err;
    }

    // contious packet, append bytes for unit start is 0
    if (!packet->payload_unit_start_indicator) {
        if ((err = msg->dump(stream, &pes.nb_bytes)) != srs_success) {
            return srs_error_wrap(err, "ts: pes dump");
        }
    }

    // when unit start, parse the fresh msg.
    if (packet->payload_unit_start_indicator) {
        if ((err = pes.decode(stream)) != srs_success) {
            return srs_error_wrap(err, "header");
        }

        // Update message when decode the first PES packet.
        msg->sid = (SrsTsPESStreamId)pes.stream_id;
        if (pes.PTS_DTS_flags == 0x02 || pes.PTS_DTS_flags == 0x03) {
            msg->dts = pes.dts;
            msg->pts = pes.pts;
        }
        if (pes.has_payload_) {
            // The size of message, might be 0 or a positive value.
            msg->PES_packet_length = pes.nb_payload_;

            // xB
            if ((err = msg->dump(stream, &pes.nb_bytes)) != srs_success) {
                return srs_error_wrap(err, "dump pes");
            }
        }
    }

    // when fresh and the PES_packet_length is 0,
    // the payload_unit_start_indicator always be 1,
    // the message should never EOF for the first packet.
    if (is_fresh_msg && msg->PES_packet_length == 0) {
        return err;
    }

    // check msg, reap when completed.
    if (msg->completed(packet->payload_unit_start_indicator)) {
        *ppmsg = msg;
        channel->msg = NULL;
        srs_info("ts: reap msg for completed.");
    }

    return err;
}

int SrsTsPayloadPES::size()
{
    return pes.size();
}

srs_error_t SrsTsPayloadPES::encode(SrsBuffer* stream)
{
    return pes.encode(stream);
}

SrsTsPayloadPSI::SrsTsPayloadPSI(SrsTsPacket* p) : SrsTsPayload(p)
{
    pointer_field = 0;
    const0_value = 0;
    const1_value = 3;
    CRC_32 = 0;
    section_length = 0;
    section_syntax_indicator = 0;
    table_id = SrsTsPsiIdPas;
}

SrsTsPayloadPSI::~SrsTsPayloadPSI()
{
}

srs_error_t SrsTsPayloadPSI::decode(SrsBuffer* stream, SrsTsMessage** /*ppmsg*/)
{
    srs_error_t err = srs_success;
    
    /**
     * When the payload of the Transport Stream packet contains PSI data, the payload_unit_start_indicator has the following
     * significance: if the Transport Stream packet carries the first byte of a PSI section, the payload_unit_start_indicator value
     * shall be '1', indicating that the first byte of the payload of this Transport Stream packet carries the pointer_field. If the
     * Transport Stream packet does not carry the first byte of a PSI section, the payload_unit_start_indicator value shall be '0',
     * indicating that there is no pointer_field in the payload. Refer to 2.4.4.1 and 2.4.4.2. This also applies to private streams of
     * stream_type 5 (refer to Table 2-29).
     */
    if (packet->payload_unit_start_indicator) {
        if (!stream->require(1)) {
            return srs_error_new(ERROR_STREAM_CASTER_TS_PSI, "ts: demux PSI");
        }
        pointer_field = stream->read_1bytes();
    }
    
    // to calc the crc32
    char* ppat = stream->data() + stream->pos();
    int pat_pos = stream->pos();
    
    // atleast 3B for all psi.
    if (!stream->require(3)) {
        return srs_error_new(ERROR_STREAM_CASTER_TS_PSI, "ts: demux PSI");
    }
    // 1B
    table_id = (SrsTsPsiId)stream->read_1bytes();
    
    // 2B
    int16_t slv = stream->read_2bytes();
    
    section_syntax_indicator = (slv >> 15) & 0x01;
    const0_value = (slv >> 14) & 0x01;
    const1_value = (slv >> 12) & 0x03;
    section_length = slv & 0x0FFF;
    
    // no section, ignore.
    if (section_length == 0) {
        srs_warn("ts: demux PAT ignore empty section");
        return err;
    }
    
    if (!stream->require(section_length)) {
        return srs_error_new(ERROR_STREAM_CASTER_TS_PSI, "ts: demux PSI section");
    }
    
    // call the virtual method of actual PSI.
    if ((err = psi_decode(stream)) != srs_success) {
        return srs_error_wrap(err, "demux PSI");
    }
    
    // 4B
    if (!stream->require(4)) {
        return srs_error_new(ERROR_STREAM_CASTER_TS_PSI, "ts: demux PSI crc32");
    }
    CRC_32 = stream->read_4bytes();
    
    // verify crc32.
    int32_t crc32 = srs_crc32_mpegts(ppat, stream->pos() - pat_pos - 4);
    if (crc32 != CRC_32) {
        return srs_error_new(ERROR_STREAM_CASTER_TS_PSI, "ts: verify PSI crc32");
    }
    
    // consume left stuffings
    if (!stream->empty()) {
        int nb_stuffings = stream->size() - stream->pos();
        char* stuffing = stream->data() + stream->pos();
        
        // all stuffing must be 0xff.
        // TODO: FIXME: maybe need to remove the following.
        for (int i = 0; i < nb_stuffings; i++) {
            if ((uint8_t)stuffing[i] != 0xff) {
                srs_warn("ts: stuff is not 0xff, actual=%#x", stuffing[i]);
                break;
            }
        }
        
        stream->skip(nb_stuffings);
    }
    
    return err;
}

int SrsTsPayloadPSI::size()
{
    int sz = 0;
    
    // section size is the sl plus the crc32
    section_length = psi_size() + 4;
    
    sz += packet->payload_unit_start_indicator? 1:0;
    sz += 3;
    sz += section_length;
    
    return sz;
}

srs_error_t SrsTsPayloadPSI::encode(SrsBuffer* stream)
{
    srs_error_t err = srs_success;
    
    if (packet->payload_unit_start_indicator) {
        if (!stream->require(1)) {
            return srs_error_new(ERROR_STREAM_CASTER_TS_PSI, "ts: mux PSI");
        }
        stream->write_1bytes(pointer_field);
    }
    
    // to calc the crc32
    char* ppat = stream->data() + stream->pos();
    int pat_pos = stream->pos();
    
    // atleast 3B for all psi.
    if (!stream->require(3)) {
        return srs_error_new(ERROR_STREAM_CASTER_TS_PSI, "ts: mux PSI");
    }
    // 1B
    stream->write_1bytes(table_id);
    
    // 2B
    int16_t slv = section_length & 0x0FFF;
    slv |= (section_syntax_indicator << 15) & 0x8000;
    slv |= (const0_value << 14) & 0x4000;
    slv |= (const1_value << 12) & 0x3000;
    stream->write_2bytes(slv);
    
    // no section, ignore.
    if (section_length == 0) {
        srs_warn("ts: mux PAT ignore empty section");
        return err;
    }
    
    if (!stream->require(section_length)) {
        return srs_error_new(ERROR_STREAM_CASTER_TS_PSI, "ts: mux PSI section");
    }
    
    // call the virtual method of actual PSI.
    if ((err = psi_encode(stream)) != srs_success) {
        return srs_error_wrap(err, "mux PSI");
    }
    
    // 4B
    if (!stream->require(4)) {
        return srs_error_new(ERROR_STREAM_CASTER_TS_PSI, "ts: mux PSI crc32");
    }
    CRC_32 = srs_crc32_mpegts(ppat, stream->pos() - pat_pos);
    stream->write_4bytes(CRC_32);
    
    return err;
}

SrsTsPayloadPATProgram::SrsTsPayloadPATProgram(int16_t n, int16_t p)
{
    number = n;
    pid = p;
    const1_value = 0x07;
}

SrsTsPayloadPATProgram::~SrsTsPayloadPATProgram()
{
}

srs_error_t SrsTsPayloadPATProgram::decode(SrsBuffer* stream)
{
    srs_error_t err = srs_success;
    
    // atleast 4B for PAT program specified
    if (!stream->require(4)) {
        return srs_error_new(ERROR_STREAM_CASTER_TS_PAT, "ts: demux PAT");
    }
    
    int tmpv = stream->read_4bytes();
    number = (int16_t)((tmpv >> 16) & 0xFFFF);
    const1_value = (int16_t)((tmpv >> 13) & 0x07);
    pid = (int16_t)(tmpv & 0x1FFF);
    
    return err;
}

int SrsTsPayloadPATProgram::size()
{
    return 4;
}

srs_error_t SrsTsPayloadPATProgram::encode(SrsBuffer* stream)
{
    srs_error_t err = srs_success;
    
    // atleast 4B for PAT program specified
    if (!stream->require(4)) {
        return srs_error_new(ERROR_STREAM_CASTER_TS_PAT, "ts: mux PAT");
    }
    
    int tmpv = pid & 0x1FFF;
    tmpv |= (number << 16) & 0xFFFF0000;
    tmpv |= (const1_value << 13) & 0xE000;
    stream->write_4bytes(tmpv);
    
    return err;
}

SrsTsPayloadPAT::SrsTsPayloadPAT(SrsTsPacket* p) : SrsTsPayloadPSI(p)
{
    transport_stream_id = 0;
    const3_value = 3;
    version_number = 0;
    current_next_indicator = 0;
    section_number = 0;
    last_section_number = 0;
}

SrsTsPayloadPAT::~SrsTsPayloadPAT()
{
    std::vector<SrsTsPayloadPATProgram*>::iterator it;
    for (it = programs.begin(); it != programs.end(); ++it) {
        SrsTsPayloadPATProgram* program = *it;
        srs_freep(program);
    }
    programs.clear();
}

srs_error_t SrsTsPayloadPAT::psi_decode(SrsBuffer* stream)
{
    srs_error_t err = srs_success;
    
    // atleast 5B for PAT specified
    if (!stream->require(5)) {
        return srs_error_new(ERROR_STREAM_CASTER_TS_PAT, "ts: demux PAT");
    }
    
    int pos = stream->pos();
    
    // 2B
    transport_stream_id = stream->read_2bytes();
    
    // 1B
    int8_t cniv = stream->read_1bytes();
    
    const3_value = (cniv >> 6) & 0x03;
    version_number = (cniv >> 1) & 0x1F;
    current_next_indicator = cniv & 0x01;
    
    // TODO: FIXME: check the indicator.
    
    // 1B
    section_number = stream->read_1bytes();
    // 1B
    last_section_number = stream->read_1bytes();
    
    // multiple 4B program data.
    int program_bytes = section_length - 4 - (stream->pos() - pos);
    for (int i = 0; i < program_bytes; i += 4) {
        SrsTsPayloadPATProgram* program = new SrsTsPayloadPATProgram();
        
        if ((err = program->decode(stream)) != srs_success) {
            return srs_error_wrap(err, "demux PAT program");
        }
        
        // update the apply pid table.
        packet->context->set(program->pid, SrsTsPidApplyPMT);
        
        programs.push_back(program);
    }
    
    // update the apply pid table.
    packet->context->set(packet->pid, SrsTsPidApplyPAT);
    packet->context->on_pmt_parsed();
    
    return err;
}

int SrsTsPayloadPAT::psi_size()
{
    int sz = 5;
    for (int i = 0; i < (int)programs.size(); i ++) {
        SrsTsPayloadPATProgram* program = programs.at(i);
        sz += program->size();
    }
    return sz;
}

srs_error_t SrsTsPayloadPAT::psi_encode(SrsBuffer* stream)
{
    srs_error_t err = srs_success;
    
    // atleast 5B for PAT specified
    if (!stream->require(5)) {
        return srs_error_new(ERROR_STREAM_CASTER_TS_PAT, "ts: mux PAT");
    }
    
    // 2B
    stream->write_2bytes(transport_stream_id);
    
    // 1B
    int8_t cniv = current_next_indicator & 0x01;
    cniv |= (version_number << 1) & 0x3E;
    cniv |= (const1_value << 6) & 0xC0;
    stream->write_1bytes(cniv);
    
    // 1B
    stream->write_1bytes(section_number);
    // 1B
    stream->write_1bytes(last_section_number);
    
    // multiple 4B program data.
    for (int i = 0; i < (int)programs.size(); i ++) {
        SrsTsPayloadPATProgram* program = programs.at(i);
        if ((err = program->encode(stream)) != srs_success) {
            return srs_error_wrap(err, "mux PAT program");
        }
        
        // update the apply pid table.
        packet->context->set(program->pid, SrsTsPidApplyPMT);
    }
    
    // update the apply pid table.
    packet->context->set(packet->pid, SrsTsPidApplyPAT);
    
    return err;
}

SrsTsPayloadPMTESInfo::SrsTsPayloadPMTESInfo(SrsTsStream st, int16_t epid)
{
    stream_type = st;
    elementary_PID = epid;
    
    const1_value0 = 7;
    const1_value1 = 0x0f;
}

SrsTsPayloadPMTESInfo::~SrsTsPayloadPMTESInfo()
{
}

srs_error_t SrsTsPayloadPMTESInfo::decode(SrsBuffer* stream)
{
    srs_error_t err = srs_success;
    
    // 5B
    if (!stream->require(5)) {
        return srs_error_new(ERROR_STREAM_CASTER_TS_PMT, "ts: demux PMT");
    }
    
    stream_type = (SrsTsStream)stream->read_1bytes();
    
    int16_t epv = stream->read_2bytes();
    const1_value0 = (epv >> 13) & 0x07;
    elementary_PID = epv & 0x1FFF;
    
    int16_t eilv = stream->read_2bytes();
    const1_value1 = (eilv >> 12) & 0x0f;
    /**
     * This is a 12-bit field, the first two bits of which shall be '00'. The remaining 10 bits specify the number
     * of bytes of the descriptors of the associated program element immediately following the ES_info_length field.
     */
    int16_t ES_info_length = eilv & 0x0FFF;
    
    if (ES_info_length > 0) {
        if (!stream->require(ES_info_length)) {
            return srs_error_new(ERROR_STREAM_CASTER_TS_PMT, "ts: demux PMT ES_info");
        }
        ES_info.resize(ES_info_length);
        stream->read_bytes(&ES_info[0], ES_info_length);
    }
    
    return err;
}

int SrsTsPayloadPMTESInfo::size()
{
    return 5 + (int)ES_info.size();
}

srs_error_t SrsTsPayloadPMTESInfo::encode(SrsBuffer* stream)
{
    srs_error_t err = srs_success;
    
    // 5B
    if (!stream->require(5)) {
        return srs_error_new(ERROR_STREAM_CASTER_TS_PMT, "ts: mux PMT");
    }
    
    stream->write_1bytes(stream_type);
    
    int16_t epv = elementary_PID & 0x1FFF;
    epv |= (const1_value0 << 13) & 0xE000;
    stream->write_2bytes(epv);
    
    int16_t eilv = ES_info.size() & 0x0FFF;
    eilv |= (const1_value1 << 12) & 0xF000;
    stream->write_2bytes(eilv);
    
    if (!ES_info.empty()) {
        if (!stream->require((int)ES_info.size())) {
            return srs_error_new(ERROR_STREAM_CASTER_TS_PMT, "ts: mux PMT ES_info");
        }
        stream->write_bytes(&ES_info[0], (int)ES_info.size());
    }
    
    return err;
}

SrsTsPayloadPMT::SrsTsPayloadPMT(SrsTsPacket* p) : SrsTsPayloadPSI(p)
{
    const1_value0 = 3;
    const1_value1 = 7;
    const1_value2 = 0x0f;
    PCR_PID = 0;
    last_section_number = 0;
    program_number = 0;
    version_number = 0;
    current_next_indicator = 0;
    section_number = 0;
}

SrsTsPayloadPMT::~SrsTsPayloadPMT()
{
    std::vector<SrsTsPayloadPMTESInfo*>::iterator it;
    for (it = infos.begin(); it != infos.end(); ++it) {
        SrsTsPayloadPMTESInfo* info = *it;
        srs_freep(info);
    }
    infos.clear();
}

srs_error_t SrsTsPayloadPMT::psi_decode(SrsBuffer* stream)
{
    srs_error_t err = srs_success;
    
    // atleast 9B for PMT specified
    if (!stream->require(9)) {
        return srs_error_new(ERROR_STREAM_CASTER_TS_PMT, "ts: demux PMT");
    }
    
    // 2B
    program_number = stream->read_2bytes();
    
    // 1B
    int8_t cniv = stream->read_1bytes();
    
    const1_value0 = (cniv >> 6) & 0x03;
    version_number = (cniv >> 1) & 0x1F;
    current_next_indicator = cniv & 0x01;
    
    // 1B
    section_number = stream->read_1bytes();
    
    // 1B
    last_section_number = stream->read_1bytes();
    
    // 2B
    int16_t ppv = stream->read_2bytes();
    const1_value1 = (ppv >> 13) & 0x07;
    PCR_PID = ppv & 0x1FFF;
    
    // 2B
    int16_t pilv = stream->read_2bytes();
    const1_value2 = (pilv >> 12) & 0x0F;
    /**
     * This is a 12-bit field, the first two bits of which shall be '00'. The remaining 10 bits specify the
     * number of bytes of the descriptors immediately following the program_info_length field.
     */
    uint16_t program_info_length = pilv & 0xFFF;
    
    if (program_info_length > 0) {
        if (!stream->require(program_info_length)) {
            return srs_error_new(ERROR_STREAM_CASTER_TS_PMT, "ts: demux PMT program info");
        }
        
        program_info_desc.resize(program_info_length);
        stream->read_bytes(&program_info_desc[0], program_info_length);
    }
    
    // [section_length] - 4(CRC) - 9B - [program_info_length]
    int ES_EOF_pos = stream->pos() + section_length - 4 - 9 - program_info_length;
    while (stream->pos() < ES_EOF_pos) {
        SrsTsPayloadPMTESInfo* info = new SrsTsPayloadPMTESInfo();
        infos.push_back(info);
        
        if ((err = info->decode(stream)) != srs_success) {
            return srs_error_wrap(err, "demux PMT program info");
        }
        
        // update the apply pid table
        switch (info->stream_type) {
            case SrsTsStreamVideoH264:
#ifdef SRS_H265
            case SrsTsStreamVideoHEVC:
#endif
            case SrsTsStreamVideoMpeg4:
                packet->context->set(info->elementary_PID, SrsTsPidApplyVideo, info->stream_type);
                break;
            case SrsTsStreamAudioAAC:
            case SrsTsStreamAudioAC3:
            case SrsTsStreamAudioDTS:
            case SrsTsStreamAudioMp3:
                packet->context->set(info->elementary_PID, SrsTsPidApplyAudio, info->stream_type);
                break;
            default:
                srs_warn("ts: drop pid=%#x, stream=%#x", info->elementary_PID, info->stream_type);
                break;
        }
    }
    
    // update the apply pid table.
    packet->context->set(packet->pid, SrsTsPidApplyPMT);
    
    return err;
}

int SrsTsPayloadPMT::psi_size()
{
    int sz = 9;
    sz += program_info_desc.size();
    for (int i = 0; i < (int)infos.size(); i ++) {
        SrsTsPayloadPMTESInfo* info = infos.at(i);
        sz += info->size();
    }
    return sz;
}

srs_error_t SrsTsPayloadPMT::psi_encode(SrsBuffer* stream)
{
    srs_error_t err = srs_success;
    
    // atleast 9B for PMT specified
    if (!stream->require(9)) {
        return srs_error_new(ERROR_STREAM_CASTER_TS_PMT, "ts: mux PMT");
    }
    
    // 2B
    stream->write_2bytes(program_number);
    
    // 1B
    int8_t cniv = current_next_indicator & 0x01;
    cniv |= (const1_value0 << 6) & 0xC0;
    cniv |= (version_number << 1) & 0xFE;
    stream->write_1bytes(cniv);
    
    // 1B
    stream->write_1bytes(section_number);
    
    // 1B
    stream->write_1bytes(last_section_number);
    
    // 2B
    int16_t ppv = PCR_PID & 0x1FFF;
    ppv |= (const1_value1 << 13) & 0xE000;
    stream->write_2bytes(ppv);
    
    // 2B
    int16_t pilv = program_info_desc.size() & 0xFFF;
    pilv |= (const1_value2 << 12) & 0xF000;
    stream->write_2bytes(pilv);
    
    if (!program_info_desc.empty()) {
        if (!stream->require((int)program_info_desc.size())) {
            return srs_error_new(ERROR_STREAM_CASTER_TS_PMT, "ts: mux PMT program info");
        }
        
        stream->write_bytes(&program_info_desc[0], (int)program_info_desc.size());
    }
    
    for (int i = 0; i < (int)infos.size(); i ++) {
        SrsTsPayloadPMTESInfo* info = infos.at(i);
        if ((err = info->encode(stream)) != srs_success) {
            return srs_error_wrap(err, "mux PMT program info");
        }
        
        // update the apply pid table
        switch (info->stream_type) {
            case SrsTsStreamVideoH264:
#ifdef SRS_H265
            case SrsTsStreamVideoHEVC:
#endif
            case SrsTsStreamVideoMpeg4:
                packet->context->set(info->elementary_PID, SrsTsPidApplyVideo, info->stream_type);
                break;
            case SrsTsStreamAudioAAC:
            case SrsTsStreamAudioAC3:
            case SrsTsStreamAudioDTS:
            case SrsTsStreamAudioMp3:
                packet->context->set(info->elementary_PID, SrsTsPidApplyAudio, info->stream_type);
                break;
            default:
                srs_warn("ts: drop pid=%#x, stream=%#x", info->elementary_PID, info->stream_type);
                break;
        }
    }
    
    // update the apply pid table.
    packet->context->set(packet->pid, SrsTsPidApplyPMT);
    
    return err;
}

SrsTsContextWriter::SrsTsContextWriter(ISrsStreamWriter* w, SrsTsContext* c, SrsAudioCodecId ac, SrsVideoCodecId vc)
{
    writer = w;
    context = c;

    acodec_ = ac;
    vcodec_ = vc;
}

SrsTsContextWriter::~SrsTsContextWriter()
{
}

srs_error_t SrsTsContextWriter::write_audio(SrsTsMessage* audio)
{
    srs_error_t err = srs_success;

    srs_info("hls: write audio codec=%d/%d, pts=%" PRId64 ", dts=%" PRId64 ", size=%d",
        acodec_, vcodec_, audio->pts, audio->dts, audio->PES_packet_length);
    
    if ((err = context->encode(writer, audio, vcodec_, acodec_)) != srs_success) {
        return srs_error_wrap(err, "ts: write audio");
    }
    srs_info("hls encode audio ok");
    
    return err;
}

srs_error_t SrsTsContextWriter::write_video(SrsTsMessage* video)
{
    srs_error_t err = srs_success;
    
    srs_info("hls: write video codec=%d/%d, pts=%" PRId64 ", dts=%" PRId64 ", size=%d",
        acodec_, vcodec_, video->pts, video->dts, video->PES_packet_length);
    
    if ((err = context->encode(writer, video, vcodec_, acodec_)) != srs_success) {
        return srs_error_wrap(err, "ts: write video");
    }
    srs_info("hls encode video ok");
    
    return err;
}

SrsVideoCodecId SrsTsContextWriter::vcodec()
{
    return vcodec_;
}

void SrsTsContextWriter::set_vcodec(SrsVideoCodecId v)
{
    vcodec_ = v;
}

SrsAudioCodecId SrsTsContextWriter::acodec()
{
    return acodec_;
}

void SrsTsContextWriter::set_acodec(SrsAudioCodecId v)
{
    acodec_ = v;
}

SrsEncFileWriter::SrsEncFileWriter()
{
    memset(iv,0,16);
    
    buf = new char[HLS_AES_ENCRYPT_BLOCK_LENGTH];
    memset(buf, 0, HLS_AES_ENCRYPT_BLOCK_LENGTH);
    
    nb_buf = 0;
    key = (unsigned char*)new AES_KEY();
}

SrsEncFileWriter::~SrsEncFileWriter()
{
    srs_freepa(buf);
    
    AES_KEY* k = (AES_KEY*)key;
    srs_freep(k);
}

srs_error_t SrsEncFileWriter::write(void* data, size_t count, ssize_t* pnwrite)
{
    srs_error_t err = srs_success;
    
    srs_assert(count == SRS_TS_PACKET_SIZE);

    if (nb_buf < HLS_AES_ENCRYPT_BLOCK_LENGTH) {
        memcpy(buf + nb_buf, (char*)data, SRS_TS_PACKET_SIZE);
        nb_buf += SRS_TS_PACKET_SIZE;
    }
    
    if (nb_buf == HLS_AES_ENCRYPT_BLOCK_LENGTH) {
        nb_buf = 0;

        SrsUniquePtr<char[]> cipher(new char[HLS_AES_ENCRYPT_BLOCK_LENGTH]);

        AES_KEY* k = (AES_KEY*)key;
        AES_cbc_encrypt((unsigned char *)buf, (unsigned char *)cipher.get(), HLS_AES_ENCRYPT_BLOCK_LENGTH, k, iv, AES_ENCRYPT);
        
        if ((err = SrsFileWriter::write(cipher.get(), HLS_AES_ENCRYPT_BLOCK_LENGTH, pnwrite)) != srs_success) {
            return srs_error_wrap(err, "write cipher");
        }
    }
    
    return err;
}

srs_error_t SrsEncFileWriter::config_cipher(unsigned char* key, unsigned char* iv)
{
    srs_error_t err = srs_success;
    
    memcpy(this->iv, iv, 16);
  
    AES_KEY* k = (AES_KEY*)this->key;
    if (AES_set_encrypt_key(key, 16 * 8, k)) {
        return srs_error_new(ERROR_SYSTEM_FILE_WRITE, "set aes key failed");
    }
    
    return err;
}

void SrsEncFileWriter::close()
{
    if(nb_buf > 0) {
        int nb_padding = 16 - (nb_buf % 16);
        if (nb_padding > 0) {
            memset(buf + nb_buf, nb_padding, nb_padding);
        }

        SrsUniquePtr<char[]> cipher(new char[nb_buf + nb_padding]);

        AES_KEY* k = (AES_KEY*)key;
        AES_cbc_encrypt((unsigned char *)buf, (unsigned char *)cipher.get(), nb_buf + nb_padding, k, iv, AES_ENCRYPT);
        
        srs_error_t err = srs_success;
        if ((err = SrsFileWriter::write(cipher.get(), nb_buf + nb_padding, NULL)) != srs_success) {
            srs_warn("ignore err %s", srs_error_desc(err).c_str());
            srs_error_reset(err);
        }

        nb_buf = 0;
    }
    
    SrsFileWriter::close();
}

SrsTsMessageCache::SrsTsMessageCache()
{
    audio = NULL;
    video = NULL;
}

SrsTsMessageCache::~SrsTsMessageCache()
{
    srs_freep(audio);
    srs_freep(video);
}

srs_error_t SrsTsMessageCache::cache_audio(SrsAudioFrame* frame, int64_t dts)
{
    srs_error_t err = srs_success;
    
    // create the ts audio message.
    if (!audio) {
        audio = new SrsTsMessage();
        audio->write_pcr = false;
        audio->dts = audio->pts = audio->start_pts = dts;
    }
    
    // TODO: FIXME: refine code.
    //audio->dts = dts;
    //audio->pts = audio->dts;
    audio->sid = SrsTsPESStreamIdAudioCommon;
    
    // must be aac or mp3
    SrsAudioCodecConfig* acodec = frame->acodec();
    srs_assert(acodec->id == SrsAudioCodecIdAAC || acodec->id == SrsAudioCodecIdMP3);
    
    // write video to cache.
    if (acodec->id == SrsAudioCodecIdAAC) {
        if ((err = do_cache_aac(frame)) != srs_success) {
            return srs_error_wrap(err, "ts: cache aac");
        }
    } else {
        if ((err = do_cache_mp3(frame)) != srs_success) {
            return srs_error_wrap(err, "ts: cache mp3");
        }
    }
    
    return err;
}

srs_error_t SrsTsMessageCache::cache_video(SrsVideoFrame* frame, int64_t dts)
{
    srs_error_t err = srs_success;
    
    // create the ts video message.
    if (!video) {
        video = new SrsTsMessage();
        video->write_pcr = (frame->frame_type == SrsVideoAvcFrameTypeKeyFrame);
        video->start_pts = dts;
    }
    
    video->dts = dts;
    video->pts = video->dts + frame->cts * 90;
    video->sid = SrsTsPESStreamIdVideoCommon;

    // Write H.265 video frame to cache.
    if (frame && frame->vcodec()->id == SrsVideoCodecIdHEVC) {
#ifdef SRS_H265
        return do_cache_hevc(frame);
#else
        return srs_error_new(ERROR_HEVC_DISABLED, "H.265 is disabled");
#endif
    }

    // Write H.264 video frame to cache.
    if ((err = do_cache_avc(frame)) != srs_success) {
        return srs_error_wrap(err, "ts: cache avc");
    }
    
    return err;
}

srs_error_t SrsTsMessageCache::do_cache_mp3(SrsAudioFrame* frame)
{
    srs_error_t err = srs_success;
    
    // for mp3, directly write to cache.
    // TODO: FIXME: implements the ts jitter.
    for (int i = 0; i < frame->nb_samples; i++) {
        SrsSample* sample = &frame->samples[i];
        audio->payload->append(sample->bytes, sample->size);
    }
    
    return err;
}

srs_error_t SrsTsMessageCache::do_cache_aac(SrsAudioFrame* frame)
{
    srs_error_t err = srs_success;
    
    SrsAudioCodecConfig* codec = frame->acodec();
    srs_assert(codec);
    
    for (int i = 0; i < frame->nb_samples; i++) {
        SrsSample* sample = &frame->samples[i];
        int32_t size = sample->size;
        
        if (!sample->bytes || size <= 0 || size > 0x1fff) {
            return srs_error_new(ERROR_HLS_AAC_FRAME_LENGTH, "ts: invalid aac frame length=%d", size);
        }
        
        // the frame length is the AAC raw data plus the adts header size.
        int32_t frame_length = size + 7;
        
        // AAC-ADTS
        // 6.2 Audio Data Transport Stream, ADTS
        // in ISO_IEC_13818-7-AAC-2004.pdf, page 26.
        // fixed 7bytes header
        uint8_t adts_header[7] = {0xff, 0xf9, 0x00, 0x00, 0x00, 0x0f, 0xfc};
        /*
         // adts_fixed_header
         // 2B, 16bits
         int16_t syncword; //12bits, '1111 1111 1111'
         int8_t ID; //1bit, '1'
         int8_t layer; //2bits, '00'
         int8_t protection_absent; //1bit, can be '1'
         // 12bits
         int8_t profile; //2bit, 7.1 Profiles, page 40
         TSAacSampleFrequency sampling_frequency_index; //4bits, Table 35, page 46
         int8_t private_bit; //1bit, can be '0'
         int8_t channel_configuration; //3bits, Table 8
         int8_t original_or_copy; //1bit, can be '0'
         int8_t home; //1bit, can be '0'
         
         // adts_variable_header
         // 28bits
         int8_t copyright_identification_bit; //1bit, can be '0'
         int8_t copyright_identification_start; //1bit, can be '0'
         int16_t frame_length; //13bits
         int16_t adts_buffer_fullness; //11bits, 7FF signals that the bitstream is a variable rate bitstream.
         int8_t number_of_raw_data_blocks_in_frame; //2bits, 0 indicating 1 raw_data_block()
         */
        // profile, 2bits
        SrsAacProfile aac_profile = srs_aac_rtmp2ts(codec->aac_object);
        adts_header[2] = (aac_profile << 6) & 0xc0;
        // sampling_frequency_index 4bits
        adts_header[2] |= (codec->aac_sample_rate << 2) & 0x3c;
        // channel_configuration 3bits
        adts_header[2] |= (codec->aac_channels >> 2) & 0x01;
        adts_header[3] = (codec->aac_channels << 6) & 0xc0;
        // frame_length 13bits
        adts_header[3] |= (frame_length >> 11) & 0x03;
        adts_header[4] = (frame_length >> 3) & 0xff;
        adts_header[5] = ((frame_length << 5) & 0xe0);
        // adts_buffer_fullness; //11bits
        adts_header[5] |= 0x1f;
        
        // copy to audio buffer
        audio->payload->append((const char*)adts_header, sizeof(adts_header));
        audio->payload->append(sample->bytes, sample->size);
    }
    
    return err;
}

void srs_avc_insert_aud(SrsSimpleStream* payload, bool aud_inserted)
{
    // mux the samples in annexb format,
    // ISO_IEC_14496-10-AVC-2012.pdf, page 324.
    /**
     * 00 00 00 01 // header
     *       xxxxxxx // data bytes
     * 00 00 01 // continue header
     *       xxxxxxx // data bytes.
     *
     * nal_unit_type specifies the type of RBSP data structure contained in the NAL unit as specified in Table 7-1.
     * Table 7-1 - NAL unit type codes, syntax element categories, and NAL unit type classes
     * ISO_IEC_14496-10-AVC-2012.pdf, page 83.
     *      1, Coded slice of a non-IDR picture slice_layer_without_partitioning_rbsp( )
     *      2, Coded slice data partition A slice_data_partition_a_layer_rbsp( )
     *      3, Coded slice data partition B slice_data_partition_b_layer_rbsp( )
     *      4, Coded slice data partition C slice_data_partition_c_layer_rbsp( )
     *      5, Coded slice of an IDR picture slice_layer_without_partitioning_rbsp( )
     *      6, Supplemental enhancement information (SEI) sei_rbsp( )
     *      7, Sequence parameter set seq_parameter_set_rbsp( )
     *      8, Picture parameter set pic_parameter_set_rbsp( )
     *      9, Access unit delimiter access_unit_delimiter_rbsp( )
     *      10, End of sequence end_of_seq_rbsp( )
     *      11, End of stream end_of_stream_rbsp( )
     *      12, Filler data filler_data_rbsp( )
     *      13, Sequence parameter set extension seq_parameter_set_extension_rbsp( )
     *      14, Prefix NAL unit prefix_nal_unit_rbsp( )
     *      15, Subset sequence parameter set subset_seq_parameter_set_rbsp( )
     *      19, Coded slice of an auxiliary coded picture without partitioning slice_layer_without_partitioning_rbsp( )
     *      20, Coded slice extension slice_layer_extension_rbsp( )
     * the first ts message of apple sample:
     *      annexb 4B header, 2B aud(nal_unit_type:6)(0x09 0xf0)(AUD)
     *      annexb 4B header, 19B sps(nal_unit_type:7)(SPS)
     *      annexb 3B header, 4B pps(nal_unit_type:8)(PPS)
     *      annexb 3B header, 12B nalu(nal_unit_type:6)(SEI)
     *      annexb 3B header, 21B nalu(nal_unit_type:6)(SEI)
     *      annexb 3B header, 2762B nalu(nal_unit_type:5)(IDR)
     *      annexb 3B header, 3535B nalu(nal_unit_type:5)(IDR)
     * the second ts message of apple ts sample:
     *      annexb 4B header, 2B aud(nal_unit_type:6)(0x09 0xf0)(AUD)
     *      annexb 3B header, 21B nalu(nal_unit_type:6)(SEI)
     *      annexb 3B header, 379B nalu(nal_unit_type:1)(non-IDR,P/B)
     *      annexb 3B header, 406B nalu(nal_unit_type:1)(non-IDR,P/B)
     * @remark we use the sequence of apple samples http://ossrs.net/apple-sample/bipbopall.m3u8
     */
    static uint8_t fresh_nalu_header[] = { 0x00, 0x00, 0x00, 0x01 };
    static uint8_t cont_nalu_header[] = { 0x00, 0x00, 0x01 };
    
    if (!aud_inserted) {
        aud_inserted = true;
        payload->append((const char*)fresh_nalu_header, 4);
    } else {
        payload->append((const char*)cont_nalu_header, 3);
    }
}

srs_error_t SrsTsMessageCache::do_cache_avc(SrsVideoFrame* frame)
{
    srs_error_t err = srs_success;
    
    // Whether aud inserted.
    bool aud_inserted = false;
    
    // Insert a default AUD NALU when no AUD in samples.
    if (!frame->has_aud) {
        // the aud(access unit delimiter) before each frame.
        // 7.3.2.4 Access unit delimiter RBSP syntax
        // ISO_IEC_14496-10-AVC-2012.pdf, page 66.
        //
        // primary_pic_type u(3), the first 3bits, primary_pic_type indicates that the slice_type values
        //      for all slices of the primary coded picture are members of the set listed in Table 7-5 for
        //      the given value of primary_pic_type.
        //      0, slice_type 2, 7
        //      1, slice_type 0, 2, 5, 7
        //      2, slice_type 0, 1, 2, 5, 6, 7
        //      3, slice_type 4, 9
        //      4, slice_type 3, 4, 8, 9
        //      5, slice_type 2, 4, 7, 9
        //      6, slice_type 0, 2, 3, 4, 5, 7, 8, 9
        //      7, slice_type 0, 1, 2, 3, 4, 5, 6, 7, 8, 9
        // 7.4.2.4 Access unit delimiter RBSP semantics
        // ISO_IEC_14496-10-AVC-2012.pdf, page 102.
        //
        // slice_type specifies the coding type of the slice according to Table 7-6.
        //      0, P (P slice)
        //      1, B (B slice)
        //      2, I (I slice)
        //      3, SP (SP slice)
        //      4, SI (SI slice)
        //      5, P (P slice)
        //      6, B (B slice)
        //      7, I (I slice)
        //      8, SP (SP slice)
        //      9, SI (SI slice)
        // ISO_IEC_14496-10-AVC-2012.pdf, page 105.
        static uint8_t default_aud_nalu[] = { 0x09, 0xf0};
        srs_avc_insert_aud(video->payload, aud_inserted);
        video->payload->append((const char*)default_aud_nalu, 2);
    }
    
    SrsVideoCodecConfig* codec = frame->vcodec();
    srs_assert(codec);
    
    bool is_sps_pps_appended = false;
    
    // all sample use cont nalu header, except the sps-pps before IDR frame.
    for (int i = 0; i < frame->nb_samples; i++) {
        SrsSample* sample = &frame->samples[i];
        int32_t size = sample->size;
        
        if (!sample->bytes || size <= 0) {
            return srs_error_new(ERROR_HLS_AVC_SAMPLE_SIZE, "ts: invalid avc sample length=%d", size);
        }
        
        // 5bits, 7.3.1 NAL unit syntax,
        // ISO_IEC_14496-10-AVC-2012.pdf, page 83.
        SrsAvcNaluType nal_unit_type = (SrsAvcNaluType)(sample->bytes[0] & 0x1f);
        
        // Insert sps/pps before IDR when there is no sps/pps in samples.
        // The sps/pps is parsed from sequence header(generally the first flv packet).
        if (nal_unit_type == SrsAvcNaluTypeIDR && !frame->has_sps_pps && !is_sps_pps_appended) {
            if (!codec->sequenceParameterSetNALUnit.empty()) {
                srs_avc_insert_aud(video->payload, aud_inserted);
                video->payload->append(&codec->sequenceParameterSetNALUnit[0], (int)codec->sequenceParameterSetNALUnit.size());
            }
            if (!codec->pictureParameterSetNALUnit.empty()) {
                srs_avc_insert_aud(video->payload, aud_inserted);
                video->payload->append(&codec->pictureParameterSetNALUnit[0], (int)codec->pictureParameterSetNALUnit.size());
            }
            is_sps_pps_appended = true;
        }
        
        // Insert the NALU to video in annexb.
        srs_avc_insert_aud(video->payload, aud_inserted);
        video->payload->append(sample->bytes, sample->size);
    }
    
    return err;
}

#ifdef SRS_H265
srs_error_t SrsTsMessageCache::do_cache_hevc(SrsVideoFrame* frame)
{
    srs_error_t err = srs_success;

    // Whether aud inserted.
    bool aud_inserted = false;

    SrsVideoCodecConfig* codec = frame->vcodec();
    srs_assert(codec);

    bool is_sps_pps_appended = false;

    // all sample use cont nalu header, except the sps-pps before IDR frame.
    for (int i = 0; i < frame->nb_samples; i++) {
        SrsSample* sample = &frame->samples[i];
        int32_t size = sample->size;

        if (!sample->bytes || size <= 0) {
            return srs_error_new(ERROR_HLS_AVC_SAMPLE_SIZE, "ts: invalid avc sample length=%d", size);
        }

        // Insert aud before NALU for HEVC.
        SrsHevcNaluType nalu_type = (SrsHevcNaluType)SrsHevcNaluTypeParse(sample->bytes[0]);
        bool is_idr = (SrsHevcNaluType_CODED_SLICE_BLA <= nalu_type) && (nalu_type <= SrsHevcNaluType_RESERVED_23);
        if (is_idr && !frame->has_sps_pps && !is_sps_pps_appended) {
            for (size_t i = 0; i < codec->hevc_dec_conf_record_.nalu_vec.size(); i++) {
                const SrsHevcHvccNalu& nalu = codec->hevc_dec_conf_record_.nalu_vec[i];
                if (nalu.num_nalus <= 0 || nalu.nal_data_vec.empty()) continue;

                srs_avc_insert_aud(video->payload, aud_inserted);
                const SrsHevcNalData& data = nalu.nal_data_vec.at(0);
                video->payload->append((char*)&data.nal_unit_data[0], (int)data.nal_unit_data.size());
                is_sps_pps_appended = true;
            }
        }

        // Insert the NALU to video in annexb.
        srs_avc_insert_aud(video->payload, aud_inserted);
        video->payload->append(sample->bytes, sample->size);
    }

    return err;
}
#endif

SrsTsTransmuxer::SrsTsTransmuxer()
{
    writer = NULL;
    format = new SrsFormat();
    tsmc = new SrsTsMessageCache();
    context = new SrsTsContext();
    tscw = NULL;
    has_audio_ = has_video_ = true;
    guess_has_av_ = true;
}

SrsTsTransmuxer::~SrsTsTransmuxer()
{
    srs_freep(format);
    srs_freep(tsmc);
    srs_freep(tscw);
    srs_freep(context);
}

void SrsTsTransmuxer::set_has_audio(bool v)
{
    has_audio_ = v;

    if (tscw != NULL && !v) {
        tscw->set_acodec(SrsAudioCodecIdForbidden);
    }
}

void SrsTsTransmuxer::set_has_video(bool v)
{
    has_video_ = v;

    if (tscw != NULL && !v) {
        tscw->set_vcodec(SrsVideoCodecIdForbidden);
    }
}

void SrsTsTransmuxer::set_guess_has_av(bool v)
{
    guess_has_av_ = v;
    if (tscw != NULL && v) {
        tscw->set_acodec(SrsAudioCodecIdForbidden);
        tscw->set_vcodec(SrsVideoCodecIdForbidden);
    }
}

srs_error_t SrsTsTransmuxer::initialize(ISrsStreamWriter* fw)
{
    srs_error_t err = srs_success;
    
    if ((err = format->initialize()) != srs_success) {
        return srs_error_wrap(err, "ts: init format");
    }
    
    srs_assert(fw);
    
    writer = fw;

    SrsAudioCodecId acodec = has_audio_ ? SrsAudioCodecIdAAC : SrsAudioCodecIdForbidden;
    SrsVideoCodecId vcodec = has_video_ ? SrsVideoCodecIdAVC : SrsVideoCodecIdForbidden;

    if (guess_has_av_) {
        acodec = SrsAudioCodecIdForbidden;
        vcodec = SrsVideoCodecIdForbidden;
    }

    srs_freep(tscw);
    tscw = new SrsTsContextWriter(fw, context, acodec, vcodec);

    return err;
}

srs_error_t SrsTsTransmuxer::write_audio(int64_t timestamp, char* data, int size)
{
    srs_error_t err = srs_success;
    
    if ((err = format->on_audio(timestamp, data, size)) != srs_success) {
        return srs_error_wrap(err, "ts: format on audio");
    }

    if (!format->acodec) {
        return err;
    }

    // ts support audio codec: aac/mp3
    srs_assert(format->acodec && format->audio);
    if (format->acodec->id != SrsAudioCodecIdAAC && format->acodec->id != SrsAudioCodecIdMP3) {
        return err;
    }
    
    // for aac: ignore sequence header
    if (format->acodec->id == SrsAudioCodecIdAAC && format->audio->aac_packet_type == SrsAudioAacFrameTraitSequenceHeader) {
        return err;
    }

    // Switch audio codec if not AAC.
    if (tscw->acodec() != format->acodec->id) {
        srs_trace("TS: Switch audio codec %d(%s) to %d(%s)", tscw->acodec(), srs_audio_codec_id2str(tscw->acodec()).c_str(),
            format->acodec->id, srs_audio_codec_id2str(format->acodec->id).c_str());
        tscw->set_acodec(format->acodec->id);
    }
    
    // the dts calc from rtmp/flv header.
    // @remark for http ts stream, the timestamp is always monotonically increase,
    //      for the packet is filtered by consumer.
    int64_t dts = timestamp * 90;
    
    // write audio to cache.
    if ((err = tsmc->cache_audio(format->audio, dts)) != srs_success) {
        return srs_error_wrap(err, "ts: cache audio");
    }
    
    // TODO: FIXME: for pure audio, aggregate some frame to one.
    
    // always flush audio frame by frame.
    // @see https://github.com/ossrs/srs/issues/512
    return flush_audio();
}

srs_error_t SrsTsTransmuxer::write_video(int64_t timestamp, char* data, int size)
{
    srs_error_t err = srs_success;
    
    if ((err = format->on_video(timestamp, data, size)) != srs_success) {
        return srs_error_wrap(err, "ts: on video");
    }

    if (!format->vcodec) {
        return err;
    }

    // ignore info frame,
    // @see https://github.com/ossrs/srs/issues/288#issuecomment-69863909
    srs_assert(format->video && format->vcodec);
    if (format->video->frame_type == SrsVideoAvcFrameTypeVideoInfoFrame) {
        return err;
    }

    bool codec_ok = (format->vcodec->id == SrsVideoCodecIdAVC);
#ifdef SRS_H265
    codec_ok = codec_ok ? true : (format->vcodec->id == SrsVideoCodecIdHEVC);
#endif
    if (!codec_ok) {
        return err;
    }

    // The video codec might change during streaming.
    tscw->set_vcodec(format->vcodec->id);
    
    // ignore sequence header
    if (format->video->frame_type == SrsVideoAvcFrameTypeKeyFrame && format->video->avc_packet_type == SrsVideoAvcFrameTraitSequenceHeader) {
        return err;
    }
    
    int64_t dts = timestamp * 90;
    
    // write video to cache.
    if ((err = tsmc->cache_video(format->video, dts)) != srs_success) {
        return srs_error_wrap(err, "ts: cache video");
    }
    
    return flush_video();
}

srs_error_t SrsTsTransmuxer::flush_audio()
{
    srs_error_t err = srs_success;
    
    if ((err = tscw->write_audio(tsmc->audio)) != srs_success) {
        return srs_error_wrap(err, "ts: write audio");
    }
    
    // write success, clear and free the ts message.
    srs_freep(tsmc->audio);
    
    return err;
}

srs_error_t SrsTsTransmuxer::flush_video()
{
    srs_error_t err = srs_success;
    
    if ((err = tscw->write_video(tsmc->video)) != srs_success) {
        return srs_error_wrap(err, "ts: write video");
    }
    
    // write success, clear and free the ts message.
    srs_freep(tsmc->video);
    
    return err;
}
<|MERGE_RESOLUTION|>--- conflicted
+++ resolved
@@ -257,34 +257,19 @@
     // parse util EOF of stream.
     // for example, parse multiple times for the PES_packet_length(0) packet.
     while (!stream->empty()) {
-<<<<<<< HEAD
         SrsUniquePtr<SrsTsPacket> packet(new SrsTsPacket(this));
 
         SrsTsMessage* msg_raw = NULL;
         if ((err = packet->decode(stream, &msg_raw)) != srs_success) {
-=======
-        SrsTsPacket* packet = new SrsTsPacket(this);
-        SrsAutoFree(SrsTsPacket, packet);
-
-        SrsTsMessage* msg = NULL;
-        if ((err = packet->decode(stream, &msg)) != srs_success) {
->>>>>>> e3d4f896
             return srs_error_wrap(err, "ts: ts packet decode");
         }
         
         if (!msg_raw) {
             continue;
         }
-<<<<<<< HEAD
-
         SrsUniquePtr<SrsTsMessage> msg(msg_raw);
         
         if ((err = handler->on_ts_message(msg.get())) != srs_success) {
-=======
-        SrsAutoFree(SrsTsMessage, msg);
-
-        if ((err = handler->on_ts_message(msg)) != srs_success) {
->>>>>>> e3d4f896
             return srs_error_wrap(err, "ts: handle ts message");
         }
     }
@@ -1966,11 +1951,7 @@
 
         stream->skip(stream->size() - stream->pos());
         srs_freep(msg);
-<<<<<<< HEAD
         channel->msg = NULL;
-=======
-		channel->msg = NULL;
->>>>>>> e3d4f896
         return err;
     }
 
