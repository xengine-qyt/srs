--- conflicted
+++ resolved
@@ -1671,19 +1671,13 @@
                 
                 // (1+x)B
                 if (PES_extension_flag_2) {
-<<<<<<< HEAD
                     /**
                      * This is a 7-bit field which specifies the length, in bytes, of the data following this field in
                      * the PES extension field up to and including any reserved bytes.
                      */
                     uint8_t PES_extension_field_length = stream->read_1bytes();
-                    PES_extension_field_length &= 0x07;
+                    PES_extension_field_length &= 0x7F;
                     
-=======
-                    PES_extension_field_length = stream->read_1bytes();
-                    PES_extension_field_length &= 0x7F;
-
->>>>>>> e8cb2e6b
                     if (PES_extension_field_length > 0) {
                         if (!stream->require(PES_extension_field_length)) {
                             ret = ERROR_STREAM_CASTER_TS_PSE;
@@ -2470,19 +2464,13 @@
     elementary_PID = epv & 0x1FFF;
     
     int16_t eilv = stream->read_2bytes();
-<<<<<<< HEAD
-    const1_value1 = (epv >> 12) & 0x0f;
+    const1_value1 = (eilv >> 12) & 0x0f;
     /**
      * This is a 12-bit field, the first two bits of which shall be '00'. The remaining 10 bits specify the number
      * of bytes of the descriptors of the associated program element immediately following the ES_info_length field.
      */
     int16_t ES_info_length = eilv & 0x0FFF;
     
-=======
-    const1_value1 = (eilv >> 12) & 0x0f;
-    ES_info_length = eilv & 0x0FFF;
-
->>>>>>> e8cb2e6b
     if (ES_info_length > 0) {
         if (!stream->require(ES_info_length)) {
             ret = ERROR_STREAM_CASTER_TS_PMT;
@@ -2498,7 +2486,7 @@
 
 int SrsTsPayloadPMTESInfo::size()
 {
-    return 5 + ES_info.size();
+    return 5 + (int)ES_info.size();
 }
 
 int SrsTsPayloadPMTESInfo::encode(SrsBuffer* stream)
