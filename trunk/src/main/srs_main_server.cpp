//
// Copyright (c) 2013-2021 The SRS Authors
//
// SPDX-License-Identifier: MIT or MulanPSL-2.0
//

#include <srs_core.hpp>

#include <stdlib.h>
#include <sys/types.h>
#include <sys/wait.h>

#include <sstream>
using namespace std;

#ifdef SRS_GPERF_MP
#include <gperftools/heap-profiler.h>
#endif
#ifdef SRS_GPERF_CP
#include <gperftools/profiler.h>
#endif

#ifdef SRS_GPERF
#include <gperftools/malloc_extension.h>
#endif

#include <unistd.h>
using namespace std;

#include <srs_kernel_error.hpp>
#include <srs_app_server.hpp>
#include <srs_app_config.hpp>
#include <srs_app_log.hpp>
#include <srs_kernel_utility.hpp>
#include <srs_core_performance.hpp>
#include <srs_app_utility.hpp>
#include <srs_core_autofree.hpp>
#include <srs_kernel_file.hpp>
#include <srs_app_hybrid.hpp>
#include <srs_app_threads.hpp>
#ifdef SRS_RTC
#include <srs_app_rtc_conn.hpp>
#include <srs_app_rtc_server.hpp>
#endif

#ifdef SRS_SRT
#include <srt_server.hpp>
#endif

// pre-declare
srs_error_t run_directly_or_daemon();
srs_error_t srs_detect_docker();
srs_error_t run_hybrid_server();
void show_macro_features();

// @global log and context.
ISrsLog* _srs_log = NULL;
ISrsContext* _srs_context = NULL;
// @global config object for app module.
SrsConfig* _srs_config = NULL;

// @global version of srs, which can grep keyword "XCORE"
extern const char* _srs_version;

// @global main SRS server, for debugging
SrsServer* _srs_server = NULL;

/**
 * main entrance.
 */
srs_error_t do_main(int argc, char** argv)
{
    srs_error_t err = srs_success;

    // Initialize global or thread-local variables.
    if ((err = srs_thread_initialize()) != srs_success) {
        return srs_error_wrap(err, "thread init");
    }

    // For background context id.
    _srs_context->set_id(_srs_context->generate_id());

    // TODO: support both little and big endian.
    srs_assert(srs_is_little_endian());
    
    // for gperf gmp or gcp,
    // should never enable it when not enabled for performance issue.
#ifdef SRS_GPERF_MP
    HeapProfilerStart("gperf.srs.gmp");
#endif
#ifdef SRS_GPERF_CP
    ProfilerStart("gperf.srs.gcp");
#endif
    
    // never use gmp to check memory leak.
#ifdef SRS_GPERF_MP
#warning "gmp is not used for memory leak, please use gmc instead."
#endif

    // Ignore any error while detecting docker.
    if ((err = srs_detect_docker()) != srs_success) {
        srs_error_reset(err);
    }
    
    // never use srs log(srs_trace, srs_error, etc) before config parse the option,
    // which will load the log config and apply it.
    if ((err = _srs_config->parse_options(argc, argv)) != srs_success) {
        return srs_error_wrap(err, "config parse options");
    }
    
    // change the work dir and set cwd.
    int r0 = 0;
    string cwd = _srs_config->get_work_dir();
    if (!cwd.empty() && cwd != "./" && (r0 = chdir(cwd.c_str())) == -1) {
        return srs_error_new(-1, "chdir to %s, r0=%d", cwd.c_str(), r0);
    }
    if ((err = _srs_config->initialize_cwd()) != srs_success) {
        return srs_error_wrap(err, "config cwd");
    }
    
    // config parsed, initialize log.
    if ((err = _srs_log->initialize()) != srs_success) {
        return srs_error_wrap(err, "log initialize");
    }
    
    // config already applied to log.
    srs_trace2(TAG_MAIN, "%s, %s", RTMP_SIG_SRS_SERVER, RTMP_SIG_SRS_LICENSE);
<<<<<<< HEAD
    srs_trace("authors: %sand %s", RTMP_SIG_SRS_AUTHORS, SRS_CONSTRIBUTORS);
    srs_trace("cwd=%s, work_dir=%s, build: %s, configure: %s, uname: %s, osx: %d, pkg: %s",
        _srs_config->cwd().c_str(), cwd.c_str(), SRS_BUILD_DATE, SRS_USER_CONFIGURE, SRS_UNAME, SRS_OSX_BOOL, SRS_PACKAGER);
=======
    srs_trace("authors: %s", RTMP_SIG_SRS_AUTHORS);
    srs_trace("contributors: %s", SRS_CONSTRIBUTORS);
    srs_trace("cwd=%s, work_dir=%s, build: %s, configure: %s, uname: %s, osx: %d, pkg: %s, region: %s, source: %s, mgmt: %s",
        _srs_config->cwd().c_str(), cwd.c_str(), SRS_BUILD_DATE, SRS_USER_CONFIGURE, SRS_UNAME, SRS_OSX_BOOL, SRS_PACKAGER,
        srs_getenv("SRS_REGION").c_str(), srs_getenv("SRS_SOURCE").c_str(), srs_getenv("SRS_MGMT").c_str());
>>>>>>> 8d88a5b4
    srs_trace("configure detail: " SRS_CONFIGURE);
#ifdef SRS_EMBEDED_TOOL_CHAIN
    srs_trace("crossbuild tool chain: " SRS_EMBEDED_TOOL_CHAIN);
#endif

    // for memory check or detect.
    if (true) {
        stringstream ss;
        
#ifdef SRS_PERF_GLIBC_MEMORY_CHECK
        // ensure glibc write error to stderr.
        string lfsov = srs_getenv("LIBC_FATAL_STDERR_");
        setenv("LIBC_FATAL_STDERR_", "1", 1);
        string lfsnv = srs_getenv("LIBC_FATAL_STDERR_");
        //
        // ensure glibc to do alloc check.
        string mcov = srs_getenv("MALLOC_CHECK_");
        setenv("MALLOC_CHECK_", "1", 1);
        string mcnv = srs_getenv("MALLOC_CHECK_");
        ss << "glic mem-check env MALLOC_CHECK_ " << mcov << "=>" << mcnv << ", LIBC_FATAL_STDERR_ " << lfsov << "=>" << lfsnv << ".";
#endif
        
#ifdef SRS_GPERF_MC
        string hcov = srs_getenv("HEAPCHECK");
        if (hcov.empty()) {
            string cpath = _srs_config->config();
            srs_warn("gmc HEAPCHECK is required, for example: env HEAPCHECK=normal ./objs/srs -c %s", cpath.c_str());
        } else {
            ss << "gmc env HEAPCHECK=" << hcov << ".";
        }
#endif
        
#ifdef SRS_GPERF_MD
        char* TCMALLOC_PAGE_FENCE = getenv("TCMALLOC_PAGE_FENCE");
        if (!TCMALLOC_PAGE_FENCE || strcmp(TCMALLOC_PAGE_FENCE, "1")) {
            srs_warn("gmd enabled without env TCMALLOC_PAGE_FENCE=1");
        } else {
            ss << "gmd env TCMALLOC_PAGE_FENCE=" << TCMALLOC_PAGE_FENCE << ".";
        }
#endif
        
        string sss = ss.str();
        if (!sss.empty()) {
            srs_trace(sss.c_str());
        }
    }
    
    // we check the config when the log initialized.
    if ((err = _srs_config->check_config()) != srs_success) {
        return srs_error_wrap(err, "check config");
    }
    
    // features
    show_macro_features();

#ifdef SRS_GPERF
    // For tcmalloc, use slower release rate.
    if (true) {
        double trr = _srs_config->tcmalloc_release_rate();
        double otrr = MallocExtension::instance()->GetMemoryReleaseRate();
        MallocExtension::instance()->SetMemoryReleaseRate(trr);
        srs_trace("tcmalloc: set release-rate %.2f=>%.2f", otrr, trr);
    }
#endif
    
    if ((err = run_directly_or_daemon()) != srs_success) {
        return srs_error_wrap(err, "run");
    }
    
    return err;
}

int main(int argc, char** argv)
{
    srs_error_t err = do_main(argc, argv);

    if (err != srs_success) {
        srs_error("Failed, %s", srs_error_desc(err).c_str());
    }
    
    int ret = srs_error_code(err);
    srs_freep(err);
    return ret;
}

/**
 * show the features by macro, the actual macro values.
 */
void show_macro_features()
{
    if (true) {
        stringstream ss;
        
        ss << "features";
        
        // rch(rtmp complex handshake)
        ss << ", rch:" << srs_bool2switch(true);
        ss << ", dash:" << "on";
        ss << ", hls:" << srs_bool2switch(true);
        ss << ", hds:" << srs_bool2switch(SRS_HDS_BOOL);
        ss << ", srt:" << srs_bool2switch(SRS_SRT_BOOL);
        // hc(http callback)
        ss << ", hc:" << srs_bool2switch(true);
        // ha(http api)
        ss << ", ha:" << srs_bool2switch(true);
        // hs(http server)
        ss << ", hs:" << srs_bool2switch(true);
        // hp(http parser)
        ss << ", hp:" << srs_bool2switch(true);
        ss << ", dvr:" << srs_bool2switch(true);
        // trans(transcode)
        ss << ", trans:" << srs_bool2switch(true);
        // inge(ingest)
        ss << ", inge:" << srs_bool2switch(true);
        ss << ", stat:" << srs_bool2switch(true);
        // sc(stream-caster)
        ss << ", sc:" << srs_bool2switch(true);
        srs_trace(ss.str().c_str());
    }
    
    if (true) {
        stringstream ss;
        ss << "SRS on ";
#if defined(__amd64__)
        ss << " amd64";
#endif
#if defined(__x86_64__)
        ss << " x86_64";
#endif
#if defined(__i386__)
        ss << " i386";
#endif
#if defined(__arm__)
        ss << "arm";
#endif
#if defined(__aarch64__)
        ss << " aarch64";
#endif
#if defined(SRS_CROSSBUILD)
        ss << "(crossbuild)";
#endif
        
        ss << ", conf:" << _srs_config->config() << ", limit:" << _srs_config->get_max_connections()
        << ", writev:" << sysconf(_SC_IOV_MAX) << ", encoding:" << (srs_is_little_endian()? "little-endian":"big-endian")
        << ", HZ:" << (int)sysconf(_SC_CLK_TCK);
        
        srs_trace(ss.str().c_str());
    }
    
    if (true) {
        stringstream ss;
        
        // mw(merged-write)
        ss << "mw sleep:" << srsu2msi(SRS_PERF_MW_SLEEP) << "ms";
        
        // mr(merged-read)
        ss << ". mr ";
#ifdef SRS_PERF_MERGED_READ
        ss << "enabled:on";
#else
        ss << "enabled:off";
#endif
        ss << ", default:" << SRS_PERF_MR_ENABLED << ", sleep:" << srsu2msi(SRS_PERF_MR_SLEEP) << "ms";
        
        srs_trace(ss.str().c_str());
    }
    
    if (true) {
        stringstream ss;
        
        // gc(gop-cache)
        ss << "gc:" << srs_bool2switch(SRS_PERF_GOP_CACHE);
        // pq(play-queue)
        ss << ", pq:" << srsu2msi(SRS_PERF_PLAY_QUEUE) << "ms";
        // cscc(chunk stream cache cid)
        ss << ", cscc:[0," << SRS_PERF_CHUNK_STREAM_CACHE << ")";
        // csa(complex send algorithm)
        ss << ", csa:";
#ifndef SRS_PERF_COMPLEX_SEND
        ss << "off";
#else
        ss << "on";
#endif
        
        // tn(TCP_NODELAY)
        ss << ", tn:";
#ifdef SRS_PERF_TCP_NODELAY
        ss << "on(may hurts performance)";
#else
        ss << "off";
#endif
        
        // ss(SO_SENDBUF)
        ss << ", ss:";
#ifdef SRS_PERF_SO_SNDBUF_SIZE
        ss << SRS_PERF_SO_SNDBUF_SIZE;
#else
        ss << "auto(guess by merged write)";
#endif
        
        srs_trace(ss.str().c_str());
    }
    
    // others
    int possible_mr_latency = 0;
#ifdef SRS_PERF_MERGED_READ
    possible_mr_latency = srsu2msi(SRS_PERF_MR_SLEEP);
#endif
    srs_trace("system default latency(ms): mw(0-%d) + mr(0-%d) + play-queue(0-%d)",
              srsu2msi(SRS_PERF_MW_SLEEP), possible_mr_latency, srsu2msi(SRS_PERF_PLAY_QUEUE));
    
#if VERSION_MAJOR > VERSION_STABLE
    #warning "Current branch is not stable."
    srs_warn("%s/%s is not stable", RTMP_SIG_SRS_KEY, RTMP_SIG_SRS_VERSION);
#endif
    
#if defined(SRS_PERF_SO_SNDBUF_SIZE) && !defined(SRS_PERF_MW_SO_SNDBUF)
#error "SRS_PERF_SO_SNDBUF_SIZE depends on SRS_PERF_MW_SO_SNDBUF"
#endif
}

// Detect docker by https://stackoverflow.com/a/41559867
bool _srs_in_docker = false;
srs_error_t srs_detect_docker()
{
    srs_error_t err = srs_success;

    _srs_in_docker = false;

    SrsFileReader fr;
    if ((err = fr.open("/proc/1/cgroup")) != srs_success) {
        return err;
    }

    ssize_t nn;
    char buf[1024];
    if ((err = fr.read(buf, sizeof(buf), &nn)) != srs_success) {
        return err;
    }

    if (nn <= 0) {
        return err;
    }

    string s(buf, nn);
    if (srs_string_contains(s, "/docker")) {
        _srs_in_docker = true;
    }

    return err;
}

srs_error_t run_directly_or_daemon()
{
    srs_error_t err = srs_success;

    // Try to load the config if docker detect failed.
    if (!_srs_in_docker) {
        _srs_in_docker = _srs_config->get_in_docker();
        if (_srs_in_docker) {
            srs_trace("enable in_docker by config");
        }
    }

    // Load daemon from config, disable it for docker.
    // @see https://github.com/ossrs/srs/issues/1594
    bool run_as_daemon = _srs_config->get_daemon();
    if (run_as_daemon && _srs_in_docker && _srs_config->disable_daemon_for_docker()) {
        srs_warn("disable daemon for docker");
        run_as_daemon = false;
    }
    
    // If not daemon, directly run hybrid server.
    if (!run_as_daemon) {
        if ((err = run_hybrid_server()) != srs_success) {
            return srs_error_wrap(err, "run hybrid");
        }
        return srs_success;
    }
    
    srs_trace("start daemon mode...");
    
    int pid = fork();
    
    if(pid < 0) {
        return srs_error_new(-1, "fork father process");
    }
    
    // grandpa
    if(pid > 0) {
        int status = 0;
        waitpid(pid, &status, 0);
        srs_trace("grandpa process exit.");
        exit(0);
    }
    
    // father
    pid = fork();
    
    if(pid < 0) {
        return srs_error_new(-1, "fork child process");
    }
    
    if(pid > 0) {
        srs_trace("father process exit");
        exit(0);
    }
    
    // son
    srs_trace("son(daemon) process running.");
    
    if ((err = run_hybrid_server()) != srs_success) {
        return srs_error_wrap(err, "daemon run hybrid");
    }
    
    return err;
}

srs_error_t run_hybrid_server()
{
    srs_error_t err = srs_success;

    // Create servers and register them.
    _srs_hybrid->register_server(new SrsServerAdapter());

#ifdef SRS_SRT
    _srs_hybrid->register_server(new SrtServerAdapter());
#endif

#ifdef SRS_RTC
    _srs_hybrid->register_server(new RtcServerAdapter());
#endif

    // Do some system initialize.
    if ((err = _srs_hybrid->initialize()) != srs_success) {
        return srs_error_wrap(err, "hybrid initialize");
    }

    // Circuit breaker to protect server, which depends on hybrid.
    if ((err = _srs_circuit_breaker->initialize()) != srs_success) {
        return srs_error_wrap(err, "init circuit breaker");
    }

    // Should run util hybrid servers all done.
    if ((err = _srs_hybrid->run()) != srs_success) {
        return srs_error_wrap(err, "hybrid run");
    }

    // After all done, stop and cleanup.
    _srs_hybrid->stop();

    return err;
}
<|MERGE_RESOLUTION|>--- conflicted
+++ resolved
@@ -125,17 +125,10 @@
     
     // config already applied to log.
     srs_trace2(TAG_MAIN, "%s, %s", RTMP_SIG_SRS_SERVER, RTMP_SIG_SRS_LICENSE);
-<<<<<<< HEAD
     srs_trace("authors: %sand %s", RTMP_SIG_SRS_AUTHORS, SRS_CONSTRIBUTORS);
-    srs_trace("cwd=%s, work_dir=%s, build: %s, configure: %s, uname: %s, osx: %d, pkg: %s",
-        _srs_config->cwd().c_str(), cwd.c_str(), SRS_BUILD_DATE, SRS_USER_CONFIGURE, SRS_UNAME, SRS_OSX_BOOL, SRS_PACKAGER);
-=======
-    srs_trace("authors: %s", RTMP_SIG_SRS_AUTHORS);
-    srs_trace("contributors: %s", SRS_CONSTRIBUTORS);
-    srs_trace("cwd=%s, work_dir=%s, build: %s, configure: %s, uname: %s, osx: %d, pkg: %s, region: %s, source: %s, mgmt: %s",
+    srs_trace("cwd=%s, work_dir=%s, build: %s, configure: %s, uname: %s, osx: %d, pkg: %s, source: %s, mgmt: %s",
         _srs_config->cwd().c_str(), cwd.c_str(), SRS_BUILD_DATE, SRS_USER_CONFIGURE, SRS_UNAME, SRS_OSX_BOOL, SRS_PACKAGER,
         srs_getenv("SRS_REGION").c_str(), srs_getenv("SRS_SOURCE").c_str(), srs_getenv("SRS_MGMT").c_str());
->>>>>>> 8d88a5b4
     srs_trace("configure detail: " SRS_CONFIGURE);
 #ifdef SRS_EMBEDED_TOOL_CHAIN
     srs_trace("crossbuild tool chain: " SRS_EMBEDED_TOOL_CHAIN);
