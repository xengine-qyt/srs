--- conflicted
+++ resolved
@@ -261,27 +261,14 @@
     if ((ret = _srs_config->parse_options(argc, argv)) != ERROR_SUCCESS) {
         return ret;
     }
-<<<<<<< HEAD
 
     // change the work dir and set cwd.
     string cwd = _srs_config->get_work_dir();
-    if (!cwd.empty() && (ret = chdir(cwd.c_str())) != ERROR_SUCCESS) {
-        srs_error("change cwd to %s failed. ret=%d", cwd.c_str(), ret);
-        return ret;
-    }
-    if ((ret = _srs_config->initialize_cwd()) != ERROR_SUCCESS) {
-=======
-    
-    // change the work dir and set cwd.
-    std::string cwd = _srs_config->get_work_dir();
     if (!cwd.empty() && cwd != "./" && (ret = chdir(cwd.c_str())) != ERROR_SUCCESS) {
         srs_error("change cwd to %s failed. ret=%d", cwd.c_str(), ret);
         return ret;
     }
-    
-    // config parsed, initialize log.
-    if ((ret = _srs_log->initialize()) != ERROR_SUCCESS) {
->>>>>>> 07fe35f1
+    if ((ret = _srs_config->initialize_cwd()) != ERROR_SUCCESS) {
         return ret;
     }
 
