--- conflicted
+++ resolved
@@ -398,23 +398,14 @@
     //      sequenceParameterSetNALUnit
 
     // use simple mode: nalu size + nalu data
-<<<<<<< HEAD
-=======
-    /**/
-	// pps size
->>>>>>> e3d4f896
+
     int pps_size = 0;
     for (std::vector<std::string>::iterator it = pps.begin(); it != pps.end(); it++) {
         pps_size += 2 + it->length();
     }
 
     int nb_packet = 23 + 5 + (int)vps.length() + 5 + (int)sps.length() + 5 + pps_size - 2;
-<<<<<<< HEAD
     SrsUniquePtr<char[]> packet(new char[nb_packet]);
-=======
-    char* packet = new char[nb_packet];
-    SrsAutoFreeA(char, packet);
->>>>>>> e3d4f896
 
     // use stream to generate the hevc packet.
     SrsBuffer stream(packet.get(), nb_packet);
@@ -510,12 +501,7 @@
         // numOfPictureParameterSets
         stream.write_2bytes(pps.size());
 
-<<<<<<< HEAD
         for (std::vector<std::string>::iterator it = pps.begin(); it != pps.end(); it++) {
-=======
-        for (std::vector<std::string>::iterator it = pps.begin(); it != pps.end(); it++)
-        {
->>>>>>> e3d4f896
             //pictureParameterSetLength
             stream.write_2bytes((int16_t)it->length());
             //pictureParameterSetNALUnit
