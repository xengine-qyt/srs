#!/bin/bash

<<<<<<< HEAD
cat <<END >>/dev/null
touch git-ensure-commit &&
echo "cd `pwd` &&" >git-ensure-commit &&
echo "bash `pwd`/git.commit.sh" >>git-ensure-commit &&
chmod +x git-ensure-commit &&
sudo rm -f /bin/git-ensure-commit &&
sudo mv git-ensure-commit /usr/local/bin/git-ensure-commit
END

echo "submit code to github.com"

echo "argv[0]=$0"
if [[ ! -f $0 ]]; then 
    echo "directly execute the scripts on shell.";
    work_dir=`pwd`
else 
    echo "execute scripts in file: $0";
    work_dir=`dirname $0`; work_dir=`(cd ${work_dir} && pwd)`
fi
work_dir=`(cd ${work_dir}/.. && pwd)`
product_dir=$work_dir

# allow start script from any dir
cd $work_dir && work_branch=`git branch|grep "*"|awk '{print $2}'` && commit_branch=2.0release && git checkout $commit_branch
ret=$ret; if [[ $ret -ne 0 ]]; then echo "switch branch failed. ret=$ret"; exit $ret; fi
echo "work branch is $work_branch"
echo "commit branch is $commit_branch"

. ${product_dir}/scripts/_log.sh
ret=$?; if [[ $ret -ne 0 ]]; then exit $ret; fi
ok_msg "导入脚本成功"

function remote_check()
{
    remote=$1
    url=$2
    git remote -v| grep "$url" >/dev/null 2>&1
    ret=$?; if [[ 0 -ne $ret ]]; then
        echo "remote $remote not found, add by:"
        echo "    git remote add $remote $url"
        exit -1
    fi
    ok_msg "remote $remote ok, url is $url"
}
remote_check origin git@github.com:ossrs/srs.git
remote_check srs.winlin git@github.com:winlinvip/srs.git
remote_check srs.csdn git@code.csdn.net:winlinvip/srs-csdn.git
remote_check srs.oschina git@git.oschina.net:winlinvip/srs.oschina.git
remote_check srs.gitlab git@gitlab.com:winlinvip/srs-gitlab.git
ok_msg "remote check ok"

function sync_push()
{
    for ((;;)); do 
        git push $*
        ret=$?; if [[ 0 -ne $ret ]]; then 
            failed_msg "Retry for failed: git push $*"
            sleep 3
            continue
        else
            ok_msg "Success: git push $*"
        fi
        break
    done
}

sync_push origin
sync_push srs.winlin
sync_push srs.csdn
sync_push srs.oschina
sync_push srs.gitlab
ok_msg "push branches ok"

sync_push --tags srs.winlin
sync_push --tags srs.csdn
sync_push --tags srs.oschina
sync_push --tags srs.gitlab
ok_msg "push tags ok"

git checkout $work_branch
ok_msg "switch to work branch $work_branch"

exit 0
=======
for file in $(git remote); do echo ""; git push $file; done
>>>>>>> 124455be
<|MERGE_RESOLUTION|>--- conflicted
+++ resolved
@@ -1,89 +1,3 @@
 #!/bin/bash
 
-<<<<<<< HEAD
-cat <<END >>/dev/null
-touch git-ensure-commit &&
-echo "cd `pwd` &&" >git-ensure-commit &&
-echo "bash `pwd`/git.commit.sh" >>git-ensure-commit &&
-chmod +x git-ensure-commit &&
-sudo rm -f /bin/git-ensure-commit &&
-sudo mv git-ensure-commit /usr/local/bin/git-ensure-commit
-END
-
-echo "submit code to github.com"
-
-echo "argv[0]=$0"
-if [[ ! -f $0 ]]; then 
-    echo "directly execute the scripts on shell.";
-    work_dir=`pwd`
-else 
-    echo "execute scripts in file: $0";
-    work_dir=`dirname $0`; work_dir=`(cd ${work_dir} && pwd)`
-fi
-work_dir=`(cd ${work_dir}/.. && pwd)`
-product_dir=$work_dir
-
-# allow start script from any dir
-cd $work_dir && work_branch=`git branch|grep "*"|awk '{print $2}'` && commit_branch=2.0release && git checkout $commit_branch
-ret=$ret; if [[ $ret -ne 0 ]]; then echo "switch branch failed. ret=$ret"; exit $ret; fi
-echo "work branch is $work_branch"
-echo "commit branch is $commit_branch"
-
-. ${product_dir}/scripts/_log.sh
-ret=$?; if [[ $ret -ne 0 ]]; then exit $ret; fi
-ok_msg "导入脚本成功"
-
-function remote_check()
-{
-    remote=$1
-    url=$2
-    git remote -v| grep "$url" >/dev/null 2>&1
-    ret=$?; if [[ 0 -ne $ret ]]; then
-        echo "remote $remote not found, add by:"
-        echo "    git remote add $remote $url"
-        exit -1
-    fi
-    ok_msg "remote $remote ok, url is $url"
-}
-remote_check origin git@github.com:ossrs/srs.git
-remote_check srs.winlin git@github.com:winlinvip/srs.git
-remote_check srs.csdn git@code.csdn.net:winlinvip/srs-csdn.git
-remote_check srs.oschina git@git.oschina.net:winlinvip/srs.oschina.git
-remote_check srs.gitlab git@gitlab.com:winlinvip/srs-gitlab.git
-ok_msg "remote check ok"
-
-function sync_push()
-{
-    for ((;;)); do 
-        git push $*
-        ret=$?; if [[ 0 -ne $ret ]]; then 
-            failed_msg "Retry for failed: git push $*"
-            sleep 3
-            continue
-        else
-            ok_msg "Success: git push $*"
-        fi
-        break
-    done
-}
-
-sync_push origin
-sync_push srs.winlin
-sync_push srs.csdn
-sync_push srs.oschina
-sync_push srs.gitlab
-ok_msg "push branches ok"
-
-sync_push --tags srs.winlin
-sync_push --tags srs.csdn
-sync_push --tags srs.oschina
-sync_push --tags srs.gitlab
-ok_msg "push tags ok"
-
-git checkout $work_branch
-ok_msg "switch to work branch $work_branch"
-
-exit 0
-=======
 for file in $(git remote); do echo ""; git push $file; done
->>>>>>> 124455be
