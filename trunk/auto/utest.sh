--- conflicted
+++ resolved
@@ -58,12 +58,7 @@
 CPPFLAGS += -I\$(GTEST_DIR)/include
 
 # Flags passed to the C++ compiler.
-<<<<<<< HEAD
-CXXFLAGS += -g -Wall -Wextra -O0
-CXXFLAGS += $EXTRA_DEFINES
-=======
 CXXFLAGS += -g -Wall -Wextra -O0 ${EXTRA_DEFINES}
->>>>>>> 98e25def
 
 # All tests produced by this Makefile.  Remember to add new tests you
 # created to the list.
