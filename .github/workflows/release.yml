name: "Release"

# @see https://docs.github.com/en/actions/reference/workflow-syntax-for-github-actions#onpushpull_requestbranchestags
on:
  push:
    tags:
      - v5*

jobs:
  k8s:
    name: release-k8s
    runs-on: ubuntu-20.04

    steps:
      ##################################################################################################################
      ##################################################################################################################
      ##################################################################################################################
      # Git checkout
      - name: Checkout repository
        uses: actions/checkout@v2

      # The github.ref is, for example, refs/tags/v5.0.145 or refs/tags/v5.0-r8
      # Generate variables like:
      #   SRS_TAG=v5.0-r8
      #   SRS_TAG=v5.0.145
      #   SRS_VERSION=5.0.145
      #   SRS_VERSION=5.0-r8
      #   SRS_MAJOR=5
      # @see https://docs.github.com/en/actions/reference/workflow-commands-for-github-actions#setting-an-environment-variable
      - name: Generate varaiables
        run: |
          SRS_TAG=$(echo ${{ github.ref }}| awk -F '/' '{print $3}')
          echo "SRS_TAG=$SRS_TAG" >> $GITHUB_ENV
          SRS_VERSION=$(echo ${SRS_TAG}| sed 's/^v//g')
          echo "SRS_VERSION=$SRS_VERSION" >> $GITHUB_ENV
          SRS_MAJOR=$(echo $SRS_TAG| cut -c 2)
          echo "SRS_MAJOR=$SRS_MAJOR" >> $GITHUB_ENV

      # Tests
      - name: Build test image
        run: docker build --tag srs:test -f trunk/Dockerfile.test .
      # For utest
      - name: Run SRS utest
        run: docker run --rm srs:test bash -c 'make utest && ./objs/srs_utest'
      # For regression-test
      - name: Run SRS regression-test
        run: docker run --rm srs:test bash -c 'make && ./objs/srs -c conf/regression-test.conf && cd 3rdparty/srs-bench && make && ./objs/srs_test -test.v'

      ##################################################################################################################
      ##################################################################################################################
      ##################################################################################################################
      # Build SRS docker images
      - name: Build SRS docker image
        env:
          PACKAGER: ${{ secrets.SRS_PACKAGER_DOCKER }}
          PACKAGER_DROPLET: ${{ secrets.SRS_PACKAGER_DROPLET }}
        run: |
          echo "Release ossrs/srs:$SRS_TAG"
          docker build --tag ossrs/srs:$SRS_TAG --build-arg SRS_AUTO_PACKAGER=$PACKAGER -f trunk/Dockerfile .
          echo "Release ossrs/droplet:$SRS_TAG"
          docker build --tag ossrs/droplet:$SRS_TAG --build-arg SRS_AUTO_PACKAGER=$PACKAGER_DROPLET -f trunk/Dockerfile .

      # Docker hub
      # TODO: FIXME: If stable, please set the latest from 4.0 to 5.0
      - name: Login docker hub
        uses: docker/login-action@v1
        with:
          username: "${{ secrets.DOCKER_USERNAME }}"
          password: "${{ secrets.DOCKER_PASSWORD }}"
      - name: Push to docker hub
        run: |
          docker tag ossrs/srs:$SRS_TAG ossrs/srs:$SRS_MAJOR
          #docker tag ossrs/srs:$SRS_TAG ossrs/srs:latest
          docker push --all-tags ossrs/srs
          #
          docker tag ossrs/droplet:$SRS_TAG ossrs/droplet:$SRS_MAJOR
          #docker tag ossrs/droplet:$SRS_TAG ossrs/droplet:latest
          docker push --all-tags ossrs/droplet

      # Aliyun ACR hub
      # TODO: FIXME: If stable, please set the latest from 4.0 to 5.0
      - name: Login Aliyun docker hub
        uses: aliyun/acr-login@v1
        with:
          login-server: https://registry.cn-hangzhou.aliyuncs.com
          username: "${{ secrets.ACR_USERNAME }}"
          password: "${{ secrets.ACR_PASSWORD }}"
      - name: Push to Aliyun docker hub
        run: |
          docker tag ossrs/srs:$SRS_TAG registry.cn-hangzhou.aliyuncs.com/ossrs/srs:$SRS_TAG
          docker tag ossrs/srs:$SRS_TAG registry.cn-hangzhou.aliyuncs.com/ossrs/srs:$SRS_VERSION
          docker tag ossrs/srs:$SRS_TAG registry.cn-hangzhou.aliyuncs.com/ossrs/srs:v$SRS_MAJOR
          docker tag ossrs/srs:$SRS_TAG registry.cn-hangzhou.aliyuncs.com/ossrs/srs:$SRS_MAJOR
          #docker tag ossrs/srs:$SRS_TAG registry.cn-hangzhou.aliyuncs.com/ossrs/srs:latest
          docker push --all-tags registry.cn-hangzhou.aliyuncs.com/ossrs/srs
          #
          docker tag ossrs/droplet:$SRS_TAG registry.cn-hangzhou.aliyuncs.com/ossrs/droplet:$SRS_TAG
          docker tag ossrs/droplet:$SRS_TAG registry.cn-hangzhou.aliyuncs.com/ossrs/droplet:$SRS_VERSION
          docker tag ossrs/droplet:$SRS_TAG registry.cn-hangzhou.aliyuncs.com/ossrs/droplet:v$SRS_MAJOR
          docker tag ossrs/droplet:$SRS_TAG registry.cn-hangzhou.aliyuncs.com/ossrs/droplet:$SRS_MAJOR
          #docker tag ossrs/droplet:$SRS_TAG registry.cn-hangzhou.aliyuncs.com/ossrs/droplet:latest
          docker push --all-tags registry.cn-hangzhou.aliyuncs.com/ossrs/droplet

      ##################################################################################################################
      ##################################################################################################################
      ##################################################################################################################
      # Create source tar for release. Note that it's for OpenWRT package srs-server, so the filename MUST be
      # srs-server-xxx.tar.gz, because the package is named srs-server.
      # Generate variables like:
      #   SRS_SOURCE_TAR=srs-server-5.0.145.tar.gz
      #   SRS_SOURCE_MD5=83e38700a80a26e30b2df054e69956e5
      - name: Create source tar.gz
        run: |
          DEST_DIR=srs-server-$SRS_VERSION && mkdir -p $DEST_DIR &&
          cp README.md $DEST_DIR && cp LICENSE $DEST_DIR && cp -R trunk $DEST_DIR/trunk &&
          (cd $DEST_DIR/trunk/3rdparty && rm -rf *.zip openssl-*.gz srs-bench) &&
          tar zcf ${DEST_DIR}.tar.gz ${DEST_DIR} && du -sh ${DEST_DIR}* && rm -rf ${DEST_DIR} &&
          echo "SRS_SOURCE_TAR=${DEST_DIR}.tar.gz" >> $GITHUB_ENV &&
          echo "SRS_SOURCE_MD5=$(md5sum ${DEST_DIR}.tar.gz| awk '{print $1}')" >> $GITHUB_ENV
      # Create package tar for release
      # Generate variables like:
      #   SRS_PACKAGE_ZIP=SRS-CentOS7-x86_64-5.0.145.zip
      #   SRS_PACKAGE_MD5=3880a26e30b283edf05700a4e69956e5
      - name: Create package zip
        env:
          PACKAGER: ${{ secrets.SRS_PACKAGER_BINARY }}
        run: |
          docker build --tag srs:pkg --build-arg version=$SRS_VERSION --build-arg SRS_AUTO_PACKAGER=$PACKAGER -f trunk/Dockerfile.pkg . &&
          SRS_PACKAGE_ZIP=SRS-CentOS7-x86_64-$SRS_VERSION.zip &&
          docker run --rm -v $(pwd):/output srs:pkg cp objs/$SRS_PACKAGE_ZIP /output/ &&
          du -sh $SRS_PACKAGE_ZIP &&
          echo "SRS_PACKAGE_ZIP=$SRS_PACKAGE_ZIP" >> $GITHUB_ENV &&
          echo "SRS_PACKAGE_MD5=$(md5sum $SRS_PACKAGE_ZIP| awk '{print $1}')" >> $GITHUB_ENV

      # Create release.
      # TODO: FIXME: Refine the release when 5.0 releoased
      - name: Create release
        id: create_release
        uses: actions/create-release@v1
        env:
          GITHUB_TOKEN: ${{ secrets.GITHUB_TOKEN }}
        with:
          tag_name: ${{ github.ref }}
          release_name: Release ${{ github.ref }}
          body: |
            [${{ github.event.head_commit.message }}](https://github.com/ossrs/srs/commit/${{ github.sha }})
            ## Resource
            * Source: ${{ env.SRS_SOURCE_MD5 }} [${{ env.SRS_SOURCE_TAR }}](https://github.com/ossrs/srs/releases/download/${{ env.SRS_TAG }}/${{ env.SRS_SOURCE_TAR }})
            * Binary: ${{ env.SRS_PACKAGE_MD5 }} [${{ env.SRS_PACKAGE_ZIP }}](https://github.com/ossrs/srs/releases/download/${{ env.SRS_TAG }}/${{ env.SRS_PACKAGE_ZIP }})
            ## Docker
            * China: docker pull registry.cn-hangzhou.aliyuncs.com/ossrs/srs:${{ env.SRS_MAJOR }}
            * China: docker pull registry.cn-hangzhou.aliyuncs.com/ossrs/srs:${{ env.SRS_TAG }}
            * Global: docker pull ossrs/srs:${{ env.SRS_MAJOR }}
            * Global: docker pull ossrs/srs:${{ env.SRS_TAG }}
            ## Doc
            * [FAQ](https://github.com/ossrs/srs/issues/2716), [Features](https://github.com/ossrs/srs/blob/${{ github.sha }}/trunk/doc/Features.md#features) or [ChangeLogs](https://github.com/ossrs/srs/blob/${{ github.sha }}/trunk/doc/CHANGELOG.md#changelog)
          draft: false
          prerelease: true

      # Upload release source files
      - name: Upload Release Assets Source
        id: upload-release-assets-source
        uses: dwenegar/upload-release-assets@v1
        env:
          GITHUB_TOKEN: ${{ secrets.GITHUB_TOKEN }}
        with:
          release_id: ${{ steps.create_release.outputs.id }}
          assets_path: ${{ env.SRS_SOURCE_TAR }}

      # Upload release package files
      - name: Upload Release Assets Package
        id: upload-release-assets-package
        uses: dwenegar/upload-release-assets@v1
        env:
          GITHUB_TOKEN: ${{ secrets.GITHUB_TOKEN }}
        with:
          release_id: ${{ steps.create_release.outputs.id }}
          assets_path: ${{ env.SRS_PACKAGE_ZIP }}

      ##################################################################################################################
      ##################################################################################################################
      ##################################################################################################################
      # K8S release to official website
      - name: Setup KUBCONFIG for Aliyun ACK
        run: |-
          KUBECONFIG=$RUNNER_TEMP/kubeconfig_$(date +%s)
          echo "${{ secrets.KUBCONFIG }}" > $KUBECONFIG
          echo "KUBECONFIG=$KUBECONFIG" >> $GITHUB_ENV
      # K8S for SRS 5.0
      - name: Release SRS 5.0 to Aliyun ACK
        if: ${{ startsWith(github.ref, 'refs/tags/v5') }}
        run: |-
<<<<<<< HEAD
          kubectl set image deploy/srs5-deploy srs5=registry.cn-hangzhou.aliyuncs.com/ossrs/srs:$SRS_TAG
=======
          kubectl set image deploy/srs5-deploy srs=registry.cn-hangzhou.aliyuncs.com/ossrs/srs:$SRS_TAG
>>>>>>> ce5db9a0
          kubectl describe deploy/srs5-deploy
<|MERGE_RESOLUTION|>--- conflicted
+++ resolved
@@ -190,9 +190,5 @@
       - name: Release SRS 5.0 to Aliyun ACK
         if: ${{ startsWith(github.ref, 'refs/tags/v5') }}
         run: |-
-<<<<<<< HEAD
-          kubectl set image deploy/srs5-deploy srs5=registry.cn-hangzhou.aliyuncs.com/ossrs/srs:$SRS_TAG
-=======
           kubectl set image deploy/srs5-deploy srs=registry.cn-hangzhou.aliyuncs.com/ossrs/srs:$SRS_TAG
->>>>>>> ce5db9a0
           kubectl describe deploy/srs5-deploy
