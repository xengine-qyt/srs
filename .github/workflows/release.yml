--- conflicted
+++ resolved
@@ -70,7 +70,6 @@
     runs-on: ubuntu-20.04
     needs:
       - envs
-      - test
     steps:
       ##################################################################################################################
       - name: Covert output to env
@@ -119,47 +118,15 @@
     name: aliyun-srs
     runs-on: ubuntu-20.04
     needs:
-<<<<<<< HEAD
       - envs
       - docker-srs
-      - test
-    steps:
-      ##################################################################################################################
-      - name: Covert output to env
-        run: |
-          echo "SRS_TAG=${{ needs.envs.outputs.SRS_TAG }}" >> $GITHUB_ENV
-          echo "SRS_VERSION=${{ needs.envs.outputs.SRS_VERSION }}" >> $GITHUB_ENV
-          echo "SRS_MAJOR=${{ needs.envs.outputs.SRS_MAJOR }}" >> $GITHUB_ENV
-=======
-      - test
-      - docker-srs
-
-    steps:
-      ##################################################################################################################
-      ##################################################################################################################
-      ##################################################################################################################
-      # Git checkout
-      - name: Checkout repository
-        uses: actions/checkout@v2
-
-      # The github.ref is, for example, refs/tags/v4.0.145 or refs/tags/v4.0-r8
-      # Generate variables like:
-      #   SRS_TAG=v4.0-r8
-      #   SRS_TAG=v4.0.145
-      #   SRS_VERSION=4.0.145
-      #   SRS_VERSION=4.0-r8
-      #   SRS_MAJOR=4
-      # @see https://docs.github.com/en/actions/reference/workflow-commands-for-github-actions#setting-an-environment-variable
-      - name: Generate varaiables
-        run: |
-          SRS_TAG=$(echo ${{ github.ref }}| awk -F '/' '{print $3}')
-          echo "SRS_TAG=$SRS_TAG" >> $GITHUB_ENV
-          SRS_VERSION=$(echo ${SRS_TAG}| sed 's/^v//g')
-          echo "SRS_VERSION=$SRS_VERSION" >> $GITHUB_ENV
-          SRS_MAJOR=$(echo $SRS_TAG| cut -c 2)
-          echo "SRS_MAJOR=$SRS_MAJOR" >> $GITHUB_ENV
-
->>>>>>> 0e68dc29
+    steps:
+      ##################################################################################################################
+      - name: Covert output to env
+        run: |
+          echo "SRS_TAG=${{ needs.envs.outputs.SRS_TAG }}" >> $GITHUB_ENV
+          echo "SRS_VERSION=${{ needs.envs.outputs.SRS_VERSION }}" >> $GITHUB_ENV
+          echo "SRS_MAJOR=${{ needs.envs.outputs.SRS_MAJOR }}" >> $GITHUB_ENV
       # Aliyun ACR
       # TODO: FIXME: If stable, please set the latest from 4.0 to 5.0
       - name: Login aliyun hub
@@ -182,13 +149,8 @@
     name: update
     runs-on: ubuntu-20.04
     needs:
-      - test
       - aliyun-srs
-<<<<<<< HEAD
-      - envs
-=======
-
->>>>>>> 0e68dc29
+      - envs
     steps:
       ##################################################################################################################
       - name: Covert output to env
