#Simple-RTMP-Server

SRS定位是运营级的互联网直播服务器集群，追求更好的概念完整性和最简单实现的代码。

SRS is industrial-strength live streaming cluster, 
for the best conceptual integrity and the simplest implementation.

Download from github.io: 
[Centos6-x86_64](http://winlinvip.github.io/srs.release/releases/files/SRS-CentOS6-x86_64-1.0.21.zip) 
[more...](http://winlinvip.github.io/srs.release/releases/)

Download from ossrs.net: 
[Centos6-x86_64](http://www.ossrs.net/srs.release/releases/files/SRS-CentOS6-x86_64-1.0.21.zip) 
[more...](http://www.ossrs.net/srs.release/releases/)

## About

SRS(SIMPLE RTMP Server) over state-threads created in 2013.10.

SRS delivers rtmp/hls live on x86/x64/arm/mips linux, 
supports origin/edge/vhost and transcode/ingest and dvr/forward 
and http-api/http-callback/reload, introduces tracable 
session-oriented log, exports client srs-librtmp, 
provides EN/CN wiki and the most simple architecture.

SRS focus on small problem domain, which is the most complex for all software(see OOAD). 
Because of lack of deveoper resource, SRS only provides features which is the most popular 
for internet. SRS is simple for and only for problem domain is simplified.

SRS is a simple, RTMP(
[CN](https://github.com/winlinvip/simple-rtmp-server/wiki/v1_CN_DeliveryRTMP), 
[EN](https://github.com/winlinvip/simple-rtmp-server/wiki/v1_EN_DeliveryRTMP)
),
HLS(
[CN](https://github.com/winlinvip/simple-rtmp-server/wiki/v1_CN_DeliveryHLS), 
[EN](https://github.com/winlinvip/simple-rtmp-server/wiki/v1_EN_DeliveryHLS)
), 
HTTP(
[CN](https://github.com/winlinvip/simple-rtmp-server/wiki/v2_CN_DeliveryHttpStream),
[EN](https://github.com/winlinvip/simple-rtmp-server/wiki/v2_CN_DeliveryHttpStream)
),
high-performance(10k+ clients)(
[CN](https://github.com/winlinvip/simple-rtmp-server/wiki/v1_CN_Performance), 
[EN](https://github.com/winlinvip/simple-rtmp-server/wiki/v1_EN_Performance)
),
low-latency(0.1s+)(
[CN](https://github.com/winlinvip/simple-rtmp-server/wiki/v2_CN_LowLatency),
[EN](https://github.com/winlinvip/simple-rtmp-server/wiki/v2_EN_LowLatency)
),
single processes, edge/origin live server, 
x86/x64/arm(
[CN](https://github.com/winlinvip/simple-rtmp-server/wiki/v1_CN_SrsLinuxArm), 
[EN](https://github.com/winlinvip/simple-rtmp-server/wiki/v1_EN_SrsLinuxArm)
),
compile depends on st(
[CN](https://github.com/winlinvip/simple-rtmp-server/wiki/v1_CN_Architecture), 
[EN](https://github.com/winlinvip/simple-rtmp-server/wiki/v1_EN_Architecture)
)(required),
[ssl](http://www.openssl.org/) and [http-parser](https://github.com/joyent/http-parser), 
use [nginx](http://nginx.org/), [ffmpeg](http://ffmpeg.org/) and 
[cherrypy](http://www.cherrypy.org/) as external tools. that is, only need st to run srs for 
minimum run. see Build(
[CN](https://github.com/winlinvip/simple-rtmp-server/wiki/v1_CN_Build), 
[EN](https://github.com/winlinvip/simple-rtmp-server/wiki/v1_EN_Build)
).

SRS supports vhost(
[CN](https://github.com/winlinvip/simple-rtmp-server/wiki/v1_CN_RtmpUrlVhost), 
[EN](https://github.com/winlinvip/simple-rtmp-server/wiki/v1_EN_RtmpUrlVhost)
),
rtmp(encoder push(
[CN](https://github.com/winlinvip/simple-rtmp-server/wiki/v1_CN_DeliveryRTMP), 
[EN](https://github.com/winlinvip/simple-rtmp-server/wiki/v1_EN_DeliveryRTMP)
),
client/edge(
[CN](https://github.com/winlinvip/simple-rtmp-server/wiki/v1_CN_Edge),
[EN](https://github.com/winlinvip/simple-rtmp-server/wiki/v1_EN_Edge),
) pull), 
ingester(srs pull)(
[CN](https://github.com/winlinvip/simple-rtmp-server/wiki/v1_CN_Ingest), 
[EN](https://github.com/winlinvip/simple-rtmp-server/wiki/v1_EN_Ingest)
),
HLS(
[CN](https://github.com/winlinvip/simple-rtmp-server/wiki/v1_CN_DeliveryHLS), 
[EN](https://github.com/winlinvip/simple-rtmp-server/wiki/v1_EN_DeliveryHLS)
),
HLS audio only(
[CN](https://github.com/winlinvip/simple-rtmp-server/wiki/v1_CN_DeliveryHLS#hlsaudioonly), 
[EN](https://github.com/winlinvip/simple-rtmp-server/wiki/v1_EN_DeliveryHLS#hlsaudioonly)
),
transcoding(
[CN](https://github.com/winlinvip/simple-rtmp-server/wiki/v1_CN_FFMPEG), 
[EN](https://github.com/winlinvip/simple-rtmp-server/wiki/v1_EN_FFMPEG)
),
forward(
[CN](https://github.com/winlinvip/simple-rtmp-server/wiki/v1_CN_FFMPEG), 
[EN](https://github.com/winlinvip/simple-rtmp-server/wiki/v1_EN_FFMPEG)
),
http hooks(
[CN](https://github.com/winlinvip/simple-rtmp-server/wiki/v1_CN_HTTPCallback), 
[EN](https://github.com/winlinvip/simple-rtmp-server/wiki/v1_EN_HTTPCallback)
),
http api(
[CN](https://github.com/winlinvip/simple-rtmp-server/wiki/v1_CN_HTTPApi), 
[EN](https://github.com/winlinvip/simple-rtmp-server/wiki/v1_EN_HTTPApi)
),
http server(
[CN](https://github.com/winlinvip/simple-rtmp-server/wiki/v1_CN_HTTPServer),
[EN](https://github.com/winlinvip/simple-rtmp-server/wiki/v1_EN_HTTPServer)
),
dvr(
[CN](https://github.com/winlinvip/simple-rtmp-server/wiki/v1_CN_DVR), 
[EN](https://github.com/winlinvip/simple-rtmp-server/wiki/v1_EN_DVR)
) and
SRS-librtmp(
[CN](https://github.com/winlinvip/simple-rtmp-server/wiki/v2_CN_SrsLibrtmp),
[EN](https://github.com/winlinvip/simple-rtmp-server/wiki/v2_EN_SrsLibrtmp)
).

SRS-librtmp(
[CN](https://github.com/winlinvip/simple-rtmp-server/wiki/v2_CN_SrsLibrtmp),
[EN](https://github.com/winlinvip/simple-rtmp-server/wiki/v2_EN_SrsLibrtmp)
)
is a client library, only depends on c++ and socket, with 
examples(
[CN](https://github.com/winlinvip/simple-rtmp-server/wiki/v2_CN_SrsLibrtmp#srs-librtmp-examples),
[EN](https://github.com/winlinvip/simple-rtmp-server/wiki/v2_EN_SrsLibrtmp#srs-librtmp-examples)
)(to play, 
publish, ingest flv/rtmp, inject flv, 
publish h264 raw stream(
[CN](https://github.com/winlinvip/simple-rtmp-server/wiki/v2_CN_SrsLibrtmp#publish-h264-raw-data), 
[EN](https://github.com/winlinvip/simple-rtmp-server/wiki/v2_EN_SrsLibrtmp#publish-h264-raw-data)
),
exported as seperate project or single cpp file by configure(
[CN](https://github.com/winlinvip/simple-rtmp-server/wiki/v2_CN_SrsLibrtmp#export-srs-librtmp),
[EN](https://github.com/winlinvip/simple-rtmp-server/wiki/v2_EN_SrsLibrtmp#export-srs-librtmp)
).
SRS-librtmp(
[CN](https://github.com/winlinvip/simple-rtmp-server/wiki/v2_CN_SrsLibrtmp),
[EN](https://github.com/winlinvip/simple-rtmp-server/wiki/v2_EN_SrsLibrtmp)
)
provides apis to support RTMP, FLV, AMF0 and 
h.264 raw stream(
[CN](https://github.com/winlinvip/simple-rtmp-server/wiki/v2_CN_SrsLibrtmp#publish-h264-raw-data),
[EN](https://github.com/winlinvip/simple-rtmp-server/wiki/v2_EN_SrsLibrtmp#publish-h264-raw-data)
).

Report Bug: [https://github.com/winlinvip/simple-rtmp-server/issues/new](https://github.com/winlinvip/simple-rtmp-server/issues/new)  <br/>
WebSite: [http://ossrs.net](http://ossrs.net) <br/>
Release: [http://winlinvip.github.io/srs.release](http://winlinvip.github.io/srs.release)  <br/>
Blog: [http://blog.csdn.net/win_lin](http://blog.csdn.net/win_lin)  <br/>
QQ Group: 365936885, by wenjie <br/>
Wiki: [https://github.com/winlinvip/simple-rtmp-server/wiki](https://github.com/winlinvip/simple-rtmp-server/wiki)  <br/>
StreamServers：[BLS](https://github.com/wenjiegit/Bull-Live-Server)/[BLE](https://github.com/wenjiegit/Bull-Live-Encoder), 
[NGINX-RTMP](https://github.com/arut/nginx-rtmp-module), [CRTMPD](http://www.rtmpd.com/), 
[RED5](http://www.red5.org/), [WOWZA](http://www.wowza.com/), 
[FMS/AMS](http://www.adobe.com/products/adobe-media-server-standard.html)

## AUTHORS

There are three types of people that have contributed to the SRS project:
* PRIMARY: Contribute important features and >10% code. Names of all 
PRIMARY response in NetConnection.connect and metadata. 
* AUTHORS: Contribute features and 1%~10% code. Names of all 
PRIMARY response in NetConnection.connect and metadata. 
* CONTRIBUTORS: Submit patches, report bugs, add translations, help answer 
newbie questions, and generally make SRS that much better.

About all PRIMARY, AUTHORS and CONTRIBUTORS, read 
[AUTHORS.txt](https://github.com/winlinvip/simple-rtmp-server/blob/master/AUTHORS.txt).

A big THANK YOU goes to:
* [chnvideo](chnvideo.com) co-founders([wiseyoung](mailto:wiseyoung@chnvideo.com), [trueice](mailto:trueice@chnvideo.com), [leijian](mailto:leijian@chnvideo.com)) for [big supports](https://github.com/winlinvip/simple-rtmp-server/wiki/v1_CN_Product#bigthanks).
* Genes amd Mabbott for creating [st](https://github.com/winlinvip/state-threads)([state-threads](http://sourceforge.net/projects/state-threads/)).
* Michael Talyanksy for introducing us to use st.
* Roman Arutyunyan for creating [nginx-rtmp](https://github.com/arut/nginx-rtmp-module) for SRS to refer to. 
* Joyent for creating [http-parser](https://github.com/joyent/http-parser) for http-api for SRS.
* Igor Sysoev for creating [nginx](http://nginx.org/) for SRS to refer to.
* [FFMPEG](http://ffmpeg.org/) and [libx264](http://www.videolan.org/) group for SRS to use to transcode.
* Guido van Rossum for creating Python for api-server for SRS.

## Mirrors

Github: [https://github.com/winlinvip/simple-rtmp-server](https://github.com/winlinvip/simple-rtmp-server),
the GIT usage(
[CN](https://github.com/winlinvip/simple-rtmp-server/wiki/v1_CN_Git), 
[EN](https://github.com/winlinvip/simple-rtmp-server/wiki/v1_EN_Git)
)

```bash
git clone https://github.com/winlinvip/simple-rtmp-server.git
```

CSDN: [https://code.csdn.net/winlinvip/srs-csdn](https://code.csdn.net/winlinvip/srs-csdn) ,
the GIT usage(
[CN](https://github.com/winlinvip/simple-rtmp-server/wiki/v1_CN_Git), 
[EN](https://github.com/winlinvip/simple-rtmp-server/wiki/v1_EN_Git)
)

```bash
git clone https://code.csdn.net/winlinvip/srs-csdn.git
```

OSChina: [http://git.oschina.net/winlinvip/srs.oschina](http://git.oschina.net/winlinvip/srs.oschina) ,
the GIT usage(
[CN](https://github.com/winlinvip/simple-rtmp-server/wiki/v1_CN_Git), 
[EN](https://github.com/winlinvip/simple-rtmp-server/wiki/v1_EN_Git)
)

```bash
git clone https://git.oschina.net/winlinvip/srs.oschina.git
```

Gitlab: [https://gitlab.com/winlinvip/srs-gitlab](https://gitlab.com/winlinvip/srs-gitlab) ,
the GIT usage(
[CN](https://github.com/winlinvip/simple-rtmp-server/wiki/v1_CN_Git),
[EN](https://github.com/winlinvip/simple-rtmp-server/wiki/v1_EN_Git)
)

```bash
git clone https://gitlab.com/winlinvip/srs-gitlab.git
```

## Usage

<strong>Step 1:</strong> get SRS 

<pre>
git clone https://github.com/winlinvip/simple-rtmp-server &&
cd simple-rtmp-server/trunk
</pre>

<strong>Step 2:</strong> build SRS,
<strong>Requires Centos6.x/Ubuntu12 32/64bits, others see Build(
[CN](https://github.com/winlinvip/simple-rtmp-server/wiki/v2_CN_Build),
[EN](https://github.com/winlinvip/simple-rtmp-server/wiki/v2_EN_Build)
).</strong>

<pre>
./configure && make
</pre>

<strong>Step 3:</strong> start SRS 

<pre>
./objs/srs -c conf/srs.conf
</pre>

<strong>See also:</strong>
* Usage: How to delivery RTMP?(
[CN](https://github.com/winlinvip/simple-rtmp-server/wiki/v1_CN_SampleRTMP),
[EN](https://github.com/winlinvip/simple-rtmp-server/wiki/v1_EN_SampleRTMP)
)
* Usage: How to delivery HLS?(
[CN](https://github.com/winlinvip/simple-rtmp-server/wiki/v1_CN_SampleHLS),
[EN](https://github.com/winlinvip/simple-rtmp-server/wiki/v1_EN_SampleHLS)
)
* Usage: How to delivery HLS for other codec?(
[CN](https://github.com/winlinvip/simple-rtmp-server/wiki/v1_CN_SampleTranscode2HLS),
[EN](https://github.com/winlinvip/simple-rtmp-server/wiki/v1_EN_SampleTranscode2HLS)
)
* Usage: How to transode RTMP stream by SRS?(
[CN](https://github.com/winlinvip/simple-rtmp-server/wiki/v1_CN_SampleFFMPEG),
[EN](https://github.com/winlinvip/simple-rtmp-server/wiki/v1_EN_SampleFFMPEG)
)
* Usage: How to forward stream to other server?(
[CN](https://github.com/winlinvip/simple-rtmp-server/wiki/v1_CN_SampleForward),
[EN](https://github.com/winlinvip/simple-rtmp-server/wiki/v1_EN_SampleForward)
)
* Usage: How to deploy low lantency application?(
[CN](https://github.com/winlinvip/simple-rtmp-server/wiki/v1_CN_SampleRealtime),
[EN](https://github.com/winlinvip/simple-rtmp-server/wiki/v1_EN_SampleRealtime)
)
* Usage: How to deploy SRS on ARM?(
[CN](https://github.com/winlinvip/simple-rtmp-server/wiki/v1_CN_SampleARM),
[EN](https://github.com/winlinvip/simple-rtmp-server/wiki/v1_EN_SampleARM)
)
* Usage: How to ingest file/stream/device to SRS?(
[CN](https://github.com/winlinvip/simple-rtmp-server/wiki/v1_CN_SampleIngest),
[EN](https://github.com/winlinvip/simple-rtmp-server/wiki/v1_EN_SampleIngest)
)
* Usage: How to use SRS-HTTP-server to delivery HTTP/HLS stream?(
[CN](https://github.com/winlinvip/simple-rtmp-server/wiki/v1_CN_SampleHTTP),
[EN](https://github.com/winlinvip/simple-rtmp-server/wiki/v1_EN_SampleHTTP)
)
* Usage: How to show the demo of SRS?(
[CN](https://github.com/winlinvip/simple-rtmp-server/wiki/v1_CN_SampleDemo),
[EN](https://github.com/winlinvip/simple-rtmp-server/wiki/v1_EN_SampleDemo)
)
* Usage: How to publish h.264 raw stream to SRS?(
[CN](https://github.com/winlinvip/simple-rtmp-server/wiki/v2_CN_SrsLibrtmp#publish-h264-raw-data),
[EN](https://github.com/winlinvip/simple-rtmp-server/wiki/v2_EN_SrsLibrtmp#publish-h264-raw-data)
)
* Usage: Solution using SRS?(
[CN](https://github.com/winlinvip/simple-rtmp-server/wiki/v1_CN_Sample),
[EN](https://github.com/winlinvip/simple-rtmp-server/wiki/v1_EN_Sample)
)
* Usage: Why SRS?(
[CN](https://github.com/winlinvip/simple-rtmp-server/wiki/v1_CN_Product),
[EN](https://github.com/winlinvip/simple-rtmp-server/wiki/v1_EN_Product)
)

## Wiki

SRS 1.0 wiki

Please select your language:
* [SRS 1.0 English](https://github.com/winlinvip/simple-rtmp-server/wiki/v1_EN_Home)
* [SRS 1.0 Chinese](https://github.com/winlinvip/simple-rtmp-server/wiki/v1_CN_Home)

SRS 2.0 wiki

Please select your language:
* [SRS 2.0 English](https://github.com/winlinvip/simple-rtmp-server/wiki/v2_EN_Home)
* [SRS 2.0 Chinese](https://github.com/winlinvip/simple-rtmp-server/wiki/v2_CN_Home)

## Donation

Donation:<br/>
[http://winlinvip.github.io/srs.release/donation/index.html](http://winlinvip.github.io/srs.release/donation/index.html) OR <br/>
[http://www.ossrs.net/srs.release/donation/index.html](http://www.ossrs.net/srs.release/donation/index.html)

Donations:<br/>
[https://github.com/winlinvip/simple-rtmp-server/blob/develop/DONATIONS.txt]
(https://github.com/winlinvip/simple-rtmp-server/blob/develop/DONATIONS.txt)

## System Requirements
Supported operating systems and hardware:
* All Linux , both 32 and 64 bits
* All hardware with x86/x86_64/arm/mips cpu.

## Summary
1. Simple, also stable enough.
1. High-performance(
[CN](https://github.com/winlinvip/simple-rtmp-server/wiki/v1_CN_Performance),
[EN](https://github.com/winlinvip/simple-rtmp-server/wiki/v1_EN_Performance)
): single-thread, async socket, event/st-thread driven.
1. High-concurrency(
[CN](https://github.com/winlinvip/simple-rtmp-server/wiki/v1_CN_Performance),
[EN](https://github.com/winlinvip/simple-rtmp-server/wiki/v1_EN_Performance)
), 6000+ connections(500kbps), 900Mbps, CPU 90.2%, 41MB
1. Support RTMP Origin Server(
[CN](https://github.com/winlinvip/simple-rtmp-server/wiki/v1_CN_DeliveryRTMP),
[EN](https://github.com/winlinvip/simple-rtmp-server/wiki/v1_EN_DeliveryRTMP)
)
1. Support RTMP Edge Server(
[CN](https://github.com/winlinvip/simple-rtmp-server/wiki/v1_CN_Edge),
[EN](https://github.com/winlinvip/simple-rtmp-server/wiki/v1_EN_Edge)
) for CDN, push/pull stream from any RTMP server
1. Support single process; no multiple processes.
1. Support Vhost(
[CN](https://github.com/winlinvip/simple-rtmp-server/wiki/v1_CN_RtmpUrlVhost),
[EN](https://github.com/winlinvip/simple-rtmp-server/wiki/v1_EN_RtmpUrlVhost)
), support \_\_defaultVhost\_\_.
1. Support RTMP(
[CN](https://github.com/winlinvip/simple-rtmp-server/wiki/v1_CN_DeliveryRTMP),
[EN](https://github.com/winlinvip/simple-rtmp-server/wiki/v1_EN_DeliveryRTMP)
) live streaming; no vod streaming.
1. Support Apple HLS(m3u8)(
[CN](https://github.com/winlinvip/simple-rtmp-server/wiki/v1_CN_DeliveryHLS),
[EN](https://github.com/winlinvip/simple-rtmp-server/wiki/v1_EN_DeliveryHLS)
) live streaming.
1. Support HLS audio-only(
[CN](https://github.com/winlinvip/simple-rtmp-server/wiki/v1_CN_DeliveryHLS#hlsaudioonly),
[EN](https://github.com/winlinvip/simple-rtmp-server/wiki/v1_EN_DeliveryHLS#hlsaudioonly)
) live streaming.
1. Support Reload(
[CN](https://github.com/winlinvip/simple-rtmp-server/wiki/v1_CN_Reload),
[EN](https://github.com/winlinvip/simple-rtmp-server/wiki/v1_EN_Reload)
) config to enable changes.
1. Support cache last gop(
[CN](https://github.com/winlinvip/simple-rtmp-server/wiki/v1_CN_LowLatency#gop-cache),
[EN](https://github.com/winlinvip/simple-rtmp-server/wiki/v1_EN_LowLatency#gop-cache)
) for flash player to fast startup.
1. Support listen at multiple ports.
1. Support long time(>4.6hours) publish/play.
1. Support Forward(
[CN](https://github.com/winlinvip/simple-rtmp-server/wiki/v1_CN_Forward),
[EN](https://github.com/winlinvip/simple-rtmp-server/wiki/v1_EN_Forward)
) in master-slave mode.
1. Support live stream Transcoding(
[CN](https://github.com/winlinvip/simple-rtmp-server/wiki/v1_CN_FFMPEG),
[EN](https://github.com/winlinvip/simple-rtmp-server/wiki/v1_EN_FFMPEG)
) by ffmpeg.
1. Support ffmpeg(
[CN](https://github.com/winlinvip/simple-rtmp-server/wiki/v1_CN_FFMPEG),
[EN](https://github.com/winlinvip/simple-rtmp-server/wiki/v1_EN_FFMPEG)
) filters(logo/overlay/crop), x264 params, copy/vn/an.
1. Support audio transcode(
[CN](https://github.com/winlinvip/simple-rtmp-server/wiki/v1_CN_FFMPEG),
[EN](https://github.com/winlinvip/simple-rtmp-server/wiki/v1_EN_FFMPEG)
) only, speex/mp3 to aac
1. Support http callback api hooks(
[CN](https://github.com/winlinvip/simple-rtmp-server/wiki/v1_CN_HTTPCallback),
[EN](https://github.com/winlinvip/simple-rtmp-server/wiki/v1_EN_HTTPCallback)
)(for authentication and injection).
1. Support bandwidth test(
[CN](https://github.com/winlinvip/simple-rtmp-server/wiki/v1_CN_BandwidthTestTool),
[EN](https://github.com/winlinvip/simple-rtmp-server/wiki/v1_EN_BandwidthTestTool)
) api and flash client.
1. Player, publisher(encoder), and demo pages(jquery+bootstrap)(
[CN](https://github.com/winlinvip/simple-rtmp-server/wiki/v1_CN_SampleDemo),
[EN](https://github.com/winlinvip/simple-rtmp-server/wiki/v1_EN_SampleDemo)
). 
1. Demo(
[CN](https://github.com/winlinvip/simple-rtmp-server/wiki/v1_CN_SampleDemo),
[EN](https://github.com/winlinvip/simple-rtmp-server/wiki/v1_EN_SampleDemo)
) video meeting or chat(SRS+cherrypy+jquery+bootstrap). 
1. Full documents in wiki(
[CN](https://github.com/winlinvip/simple-rtmp-server/wiki/v1_CN_Home),
[EN](https://github.com/winlinvip/simple-rtmp-server/wiki/v1_EN_Home)
), both Chinese and English. 
1. Support RTMP(play-publish) library: srs-librtmp(
[CN](https://github.com/winlinvip/simple-rtmp-server/wiki/v2_CN_SrsLibrtmp),
[EN](https://github.com/winlinvip/simple-rtmp-server/wiki/v2_EN_SrsLibrtmp)
)
1. Support ARM cpu arch(
[CN](https://github.com/winlinvip/simple-rtmp-server/wiki/v1_CN_SrsLinuxArm),
[EN](https://github.com/winlinvip/simple-rtmp-server/wiki/v1_EN_SrsLinuxArm)
) with rtmp/ssl/hls/librtmp.
1. Support init.d(
[CN](https://github.com/winlinvip/simple-rtmp-server/wiki/v1_CN_LinuxService),
[EN](https://github.com/winlinvip/simple-rtmp-server/wiki/v1_EN_LinuxService)
) and packge script, log to file. 
1. Support RTMP ATC(
[CN](https://github.com/winlinvip/simple-rtmp-server/wiki/v1_CN_RTMP-ATC),
[EN](https://github.com/winlinvip/simple-rtmp-server/wiki/v1_EN_RTMP-ATC)
) for HLS/HDS to support backup(failover)
1. Support HTTP RESTful management api(
[CN](https://github.com/winlinvip/simple-rtmp-server/wiki/v1_CN_HTTPApi),
[EN](https://github.com/winlinvip/simple-rtmp-server/wiki/v1_EN_HTTPApi)
).
1. Support Ingest(
[CN](https://github.com/winlinvip/simple-rtmp-server/wiki/v1_CN_Ingest),
[EN](https://github.com/winlinvip/simple-rtmp-server/wiki/v1_EN_Ingest)
) FILE/HTTP/RTMP/RTSP(RTP, SDP) to RTMP using external tools(e.g ffmepg).
1. Support DVR(
[CN](https://github.com/winlinvip/simple-rtmp-server/wiki/v1_CN_DVR),
[EN](https://github.com/winlinvip/simple-rtmp-server/wiki/v1_EN_DVR)
), record live to flv file for vod.
1. Support tracable log, session based log(
[CN](https://github.com/winlinvip/simple-rtmp-server/wiki/v1_CN_SrsLog),
[EN](https://github.com/winlinvip/simple-rtmp-server/wiki/v1_EN_SrsLog)
).
1. Support DRM token traverse(
[CN](https://github.com/winlinvip/simple-rtmp-server/wiki/v1_CN_DRM#tokentraverse),
[EN](https://github.com/winlinvip/simple-rtmp-server/wiki/v1_EN_DRM#tokentraverse)
) for fms origin authenticate.
1. Support system full utest on gtest.
1. Support embeded HTTP server(
[CN](https://github.com/winlinvip/simple-rtmp-server/wiki/v2_CN_SampleHTTP),
[EN](https://github.com/winlinvip/simple-rtmp-server/wiki/v2_EN_SampleHTTP)
) for hls(live/vod)
1. Support vod stream(http flv/hls vod stream)(
[CN](https://github.com/winlinvip/simple-rtmp-server/wiki/v2_CN_FlvVodStream),
[EN](https://github.com/winlinvip/simple-rtmp-server/wiki/v2_EN_FlvVodStream)
).
1. Stable [1.0release branch](https://github.com/winlinvip/simple-rtmp-server/tree/1.0release) and 
[2.0dev branch](https://github.com/winlinvip/simple-rtmp-server/tree/master).
1. Support publish h264 raw stream(
[CN](https://github.com/winlinvip/simple-rtmp-server/wiki/v2_CN_SrsLibrtmp#publish-h264-raw-data),
[EN](https://github.com/winlinvip/simple-rtmp-server/wiki/v2_EN_SrsLibrtmp#publish-h264-raw-data)
) by srs-librtmp.
1. Support [6k+ clients](https://github.com/winlinvip/simple-rtmp-server/issues/194), 3Gbps per process.
1. Suppport [English wiki](https://github.com/winlinvip/simple-rtmp-server/wiki/v1_EN_Home).
1. Research and simplify st, [bug #182](https://github.com/winlinvip/simple-rtmp-server/issues/182).
1. Support compile [srs-librtmp on windows](https://github.com/winlinvip/srs.librtmp), 
[bug #213](https://github.com/winlinvip/simple-rtmp-server/issues/213).
1. Support [10k+ clients](https://github.com/winlinvip/simple-rtmp-server/issues/251), 4Gbps per process.
1. Support publish aac adts raw stream(
[CN](https://github.com/winlinvip/simple-rtmp-server/wiki/v2_CN_SrsLibrtmp#publish-audio-raw-stream),
[EN](https://github.com/winlinvip/simple-rtmp-server/wiki/v2_EN_SrsLibrtmp#publish-audio-raw-stream)
) by srs-librtmp.
1. Support 0.1s+ latency, read [#257](https://github.com/winlinvip/simple-rtmp-server/issues/257).
1. Support allow/deny publish/play for all or specified ip(
[CN](https://github.com/winlinvip/simple-rtmp-server/wiki/v2_CN_Security),
[EN](https://github.com/winlinvip/simple-rtmp-server/wiki/v2_EN_Security)
).
1. Support custom dvr path and http callback, read 
[#179](https://github.com/winlinvip/simple-rtmp-server/issues/179) and
[274](https://github.com/winlinvip/simple-rtmp-server/issues/274).
1. Support rtmp remux to http flv/mp3/aac/ts live stream, read 
[#293](https://github.com/winlinvip/simple-rtmp-server/issues/293)(
[CN](https://github.com/winlinvip/simple-rtmp-server/wiki/v2_CN_DeliveryHttpStream),
[EN](https://github.com/winlinvip/simple-rtmp-server/wiki/v2_CN_DeliveryHttpStream)
).
1. Support HLS(h.264+mp3) streaming, read 
[#301](https://github.com/winlinvip/simple-rtmp-server/issues/301).
1. Support push MPEG-TS over UDP to SRS, read 
[#250](https://github.com/winlinvip/simple-rtmp-server/issues/250).
1. [no-plan] Support <500ms latency, FRSC(Fast RTMP-compatible Stream Channel tech).
1. [no-plan] Support RTMP 302 redirect [#92](https://github.com/winlinvip/simple-rtmp-server/issues/92).
1. [no-plan] Support multiple processes, for both origin and edge
1. [no-plan] Support adobe RTMFP(flash p2p) protocol.
1. [no-plan] Support adobe flash refer/token/swf verification.
1. [no-plan] Support adobe amf3 codec.
1. [no-plan] Support encryption: RTMPE/RTMPS, HLS DRM
1. [no-plan] Support RTMPT, http to tranverse firewalls
1. [no-plan] Support file source, transcoding file to live stream
1. [no-plan] Support RTP/RTSP server.

## Releases
* 2015-01-15, [Release v1.0r1](https://github.com/winlinvip/simple-rtmp-server/releases/tag/1.0r1), bug fixed, 1.0.21, 59472 lines.<br/>
* 2014-12-05, [Release v1.0r0](https://github.com/winlinvip/simple-rtmp-server/releases/tag/1.0r0), all bug fixed, 1.0.10, 59391 lines.<br/>
* 2014-10-09, [Release v1.0-beta](https://github.com/winlinvip/simple-rtmp-server/releases/tag/1.0.beta), all bug fixed, 1.0.0, 59316 lines.<br/>
* 2014-08-03, [Release v1.0-mainline7](https://github.com/winlinvip/simple-rtmp-server/releases/tag/1.0.mainline7), config utest, all bug fixed. 57432 lines.<br/>
* 2014-07-13, [Release v1.0-mainline6](https://github.com/winlinvip/simple-rtmp-server/releases/tag/1.0.mainline6), core/kernel/rtmp utest, refine bandwidth(as/js/srslibrtmp library). 50029 lines.<br/>
* 2014-06-27, [Release v1.0-mainline5](https://github.com/winlinvip/simple-rtmp-server/releases/tag/1.0.mainline5), refine perf 3k+ clients, edge token traverse, [srs monitor](http://ossrs.net:1977), 30days online. 41573 lines.<br/>
* 2014-05-28, [Release v1.0-mainline4](https://github.com/winlinvip/simple-rtmp-server/releases/tag/1.0.mainline4), support heartbeat, tracable log, fix mem leak and bugs. 39200 lines.<br/>
* 2014-05-18, [Release v1.0-mainline3](https://github.com/winlinvip/simple-rtmp-server/releases/tag/1.0.mainline3), support mips, fms origin, json(http-api). 37594 lines.<br/>
* 2014-04-28, [Release v1.0-mainline2](https://github.com/winlinvip/simple-rtmp-server/releases/tag/1.0.mainline2), support [dvr](https://github.com/winlinvip/simple-rtmp-server/wiki/v1_CN_DVR), android, [edge](https://github.com/winlinvip/simple-rtmp-server/wiki/v1_CN_Edge). 35255 lines.<br/>
* 2014-04-07, [Release v1.0-mainline](https://github.com/winlinvip/simple-rtmp-server/releases/tag/1.0.mainline), support [arm](https://github.com/winlinvip/simple-rtmp-server/wiki/v1_CN_SrsLinuxArm), [init.d](https://github.com/winlinvip/simple-rtmp-server/wiki/v1_CN_LinuxService), http [server](https://github.com/winlinvip/simple-rtmp-server/wiki/v1_CN_HTTPServer)/[api](https://github.com/winlinvip/simple-rtmp-server/wiki/v1_CN_HTTPApi), [ingest](https://github.com/winlinvip/simple-rtmp-server/wiki/v1_CN_SampleIngest). 30000 lines.<br/>
* 2013-12-25, [Release v0.9](https://github.com/winlinvip/simple-rtmp-server/releases/tag/0.9), support bandwidth test, player/encoder/chat [demos](https://github.com/winlinvip/simple-rtmp-server/wiki/v1_CN_SampleDemo). 20926 lines.<br/>
* 2013-12-08, [Release v0.8](https://github.com/winlinvip/simple-rtmp-server/releases/tag/0.8), support [http hooks callback](https://github.com/winlinvip/simple-rtmp-server/wiki/v1_CN_HTTPCallback), update [st_load](https://github.com/winlinvip/st-load). 19186 lines.<br/>
* 2013-12-03, [Release v0.7](https://github.com/winlinvip/simple-rtmp-server/releases/tag/0.7), support [live stream transcoding](https://github.com/winlinvip/simple-rtmp-server/wiki/v1_CN_FFMPEG). 17605 lines.<br/>
* 2013-11-29, [Release v0.6](https://github.com/winlinvip/simple-rtmp-server/releases/tag/0.6), support [forward](https://github.com/winlinvip/simple-rtmp-server/wiki/v1_CN_Forward) stream to origin/edge. 16094 lines.<br/>
* 2013-11-26, [Release v0.5](https://github.com/winlinvip/simple-rtmp-server/releases/tag/0.5), support [HLS(m3u8)](https://github.com/winlinvip/simple-rtmp-server/wiki/v1_CN_DeliveryHLS), fragment and window. 14449 lines.<br/>
* 2013-11-10, [Release v0.4](https://github.com/winlinvip/simple-rtmp-server/releases/tag/0.4), support [reload](https://github.com/winlinvip/simple-rtmp-server/wiki/v1_CN_Reload) config, pause, longtime publish/play. 12500 lines.<br/>
* 2013-11-04, [Release v0.3](https://github.com/winlinvip/simple-rtmp-server/releases/tag/0.3), support [vhost](https://github.com/winlinvip/simple-rtmp-server/wiki/v1_CN_RtmpUrlVhost), refer, gop cache, listen multiple ports. 11773 lines.<br/>
* 2013-10-25, [Release v0.2](https://github.com/winlinvip/simple-rtmp-server/releases/tag/0.2), support [rtmp](https://github.com/winlinvip/simple-rtmp-server/wiki/v1_CN_RTMPHandshake) flash publish, h264, time jitter correct. 10125 lines.<br/>
* 2013-10-23, [Release v0.1](https://github.com/winlinvip/simple-rtmp-server/releases/tag/0.1), support [rtmp FMLE/FFMPEG publish](https://github.com/winlinvip/simple-rtmp-server/wiki/v1_CN_DeliveryRTMP), vp6. 8287 lines.<br/>
* 2013-10-17, Created.<br/>

## History

<<<<<<< HEAD
### SRS 2.0 history

* v2.0, 2015-02-03, fix [#136](https://github.com/winlinvip/simple-rtmp-server/issues/136), support hls without io(in ram). 2.0.112
* v2.0, 2015-01-31, for [#250](https://github.com/winlinvip/simple-rtmp-server/issues/250), support push MPEGTS over UDP to SRS. 2.0.111
* v2.0, 2015-01-29, build libfdk-aac in ffmpeg. 2.0.108
* v2.0, 2015-01-25, for [#301](https://github.com/winlinvip/simple-rtmp-server/issues/301), hls support h.264+mp3, ok for vlc. 2.0.107
* v2.0, 2015-01-25, for [#301](https://github.com/winlinvip/simple-rtmp-server/issues/301), http ts stream support h.264+mp3. 2.0.106
* v2.0, 2015-01-25, hotfix [#268](https://github.com/winlinvip/simple-rtmp-server/issues/268), refine the pcr start at 0, dts/pts plus delay. 2.0.105
* v2.0, 2015-01-25, hotfix [#151](https://github.com/winlinvip/simple-rtmp-server/issues/151), refine pcr=dts-800ms and use dts/pts directly. 2.0.104
* v2.0, 2015-01-23, hotfix [#151](https://github.com/winlinvip/simple-rtmp-server/issues/151), use absolutely overflow to make jwplayer happy. 2.0.103
* v2.0, 2015-01-22, for [#293](https://github.com/winlinvip/simple-rtmp-server/issues/293), support http live ts stream. 2.0.101.
* v2.0, 2015-01-19, for [#293](https://github.com/winlinvip/simple-rtmp-server/issues/293), support http live flv/aac/mp3 stream with fast cache. 2.0.100.
* v2.0, 2015-01-18, for [#293](https://github.com/winlinvip/simple-rtmp-server/issues/293), support rtmp remux to http flv live stream. 2.0.99.
* v2.0, 2015-01-17, fix [#277](https://github.com/winlinvip/simple-rtmp-server/issues/277), refine http server refer to go http-framework. 2.0.98
* v2.0, 2015-01-17, for [#277](https://github.com/winlinvip/simple-rtmp-server/issues/277), refine http api refer to go http-framework. 2.0.97
* v2.0, 2015-01-17, hotfix [#290](https://github.com/winlinvip/simple-rtmp-server/issues/290), use iformat only for rtmp input. 2.0.95
* v2.0, 2015-01-08, hotfix [#281](https://github.com/winlinvip/simple-rtmp-server/issues/281), fix hls bug ignore type-9 send aud. 2.0.93
* v2.0, 2015-01-03, fix [#274](https://github.com/winlinvip/simple-rtmp-server/issues/274), http-callback support on_dvr when reap a dvr file. 2.0.89
* v2.0, 2015-01-03, hotfix to remove the pageUrl for http callback. 2.0.88
* v2.0, 2015-01-03, fix [#179](https://github.com/winlinvip/simple-rtmp-server/issues/179), dvr support custom filepath by variables. 2.0.87
* v2.0, 2015-01-02, fix [#211](https://github.com/winlinvip/simple-rtmp-server/issues/211), support security allow/deny publish/play all/ip. 2.0.86
* v2.0, 2015-01-02, hotfix [#207](https://github.com/winlinvip/simple-rtmp-server/issues/207), trim the last 0 of log. 2.0.85
* v2.0, 2014-01-02, fix [#158](https://github.com/winlinvip/simple-rtmp-server/issues/158), http-callback check http status code ok(200). 2.0.84
* v2.0, 2015-01-02, hotfix [#216](https://github.com/winlinvip/simple-rtmp-server/issues/216), http-callback post in application/json content-type. 2.0.83
* v2.0, 2014-01-02, fix [#263](https://github.com/winlinvip/simple-rtmp-server/issues/263), srs-librtmp flv read tag should init size. 2.0.82
* v2.0, 2015-01-01, hotfix [#270](https://github.com/winlinvip/simple-rtmp-server/issues/270), memory leak for http client post. 2.0.81
* v2.0, 2014-12-12, fix [#266](https://github.com/winlinvip/simple-rtmp-server/issues/266), aac profile is object id plus one. 2.0.80
* v2.0, 2014-12-29, hotfix [#267](https://github.com/winlinvip/simple-rtmp-server/issues/267), the forward dest ep should use server. 2.0.79
* v2.0, 2014-12-29, hotfix [#268](https://github.com/winlinvip/simple-rtmp-server/issues/268), the hls pcr is negative when startup. 2.0.78
* v2.0, 2014-12-22, hotfix [#264](https://github.com/winlinvip/simple-rtmp-server/issues/264), ignore NALU when sequence header to make HLS happy. 2.0.76
* v2.0, 2014-12-20, hotfix [#264](https://github.com/winlinvip/simple-rtmp-server/issues/264), support disconnect publish connect when hls error. 2.0.75
* v2.0, 2014-12-12, fix [#257](https://github.com/winlinvip/simple-rtmp-server/issues/257), support 0.1s+ latency. 2.0.70
* v2.0, 2014-12-08, update wiki for mr([EN](https://github.com/winlinvip/simple-rtmp-server/wiki/v2_EN_LowLatency#merged-read), [CN](https://github.com/winlinvip/simple-rtmp-server/wiki/v2_CN_LowLatency#merged-read)) and mw([EN](https://github.com/winlinvip/simple-rtmp-server/wiki/v2_EN_LowLatency#merged-write), [CN](https://github.com/winlinvip/simple-rtmp-server/wiki/v2_CN_LowLatency#merged-write)).
* v2.0, 2014-12-07, fix [#251](https://github.com/winlinvip/simple-rtmp-server/issues/251), 10k+ clients, use queue cond wait and fast vector. 2.0.67
* v2.0, 2014-12-05, fix [#251](https://github.com/winlinvip/simple-rtmp-server/issues/251), 9k+ clients, use fast cache for msgs queue. 2.0.57
* v2.0, 2014-12-04, fix [#241](https://github.com/winlinvip/simple-rtmp-server/issues/241), add mw(merged-write) config. 2.0.53
* v2.0, 2014-12-04, for [#241](https://github.com/winlinvip/simple-rtmp-server/issues/241), support mr(merged-read) config and reload. 2.0.52.
* v2.0, 2014-12-04, enable [#241](https://github.com/winlinvip/simple-rtmp-server/issues/241) and [#248](https://github.com/winlinvip/simple-rtmp-server/issues/248), +25% performance, 2.5k publisher. 2.0.50
* v2.0, 2014-12-04, fix [#248](https://github.com/winlinvip/simple-rtmp-server/issues/248), improve about 15% performance for fast buffer. 2.0.49
* v2.0, 2014-12-03, fix [#244](https://github.com/winlinvip/simple-rtmp-server/issues/244), conn thread use cond to wait for recv thread error. 2.0.47.
* v2.0, 2014-12-02, merge [#239](https://github.com/winlinvip/simple-rtmp-server/pull/239), traverse the token before response connect. 2.0.45.
* v2.0, 2014-12-02, srs-librtmp support hijack io apis for st-load. 2.0.42.
* v2.0, 2014-12-01, for [#237](https://github.com/winlinvip/simple-rtmp-server/issues/237), refine syscall for recv, supports 1.5k clients. 2.0.41.
* v2.0, 2014-11-30, add qtcreate project file trunk/src/qt/srs/srs-qt.pro. 2.0.39.
* v2.0, 2014-11-29, fix [#235](https://github.com/winlinvip/simple-rtmp-server/issues/235), refine handshake, replace union with template method. 2.0.38.
* v2.0, 2014-11-28, fix [#215](https://github.com/winlinvip/simple-rtmp-server/issues/215), add srs_rtmp_dump tool. 2.0.37.
* v2.0, 2014-11-25, update PRIMARY, AUTHORS, CONTRIBUTORS rule. 2.0.32.
* v2.0, 2014-11-24, fix [#212](https://github.com/winlinvip/simple-rtmp-server/issues/212), support publish aac adts raw stream. 2.0.31.
* v2.0, 2014-11-22, fix [#217](https://github.com/winlinvip/simple-rtmp-server/issues/217), remove timeout recv, support 7.5k+ 250kbps clients. 2.0.30.
* v2.0, 2014-11-21, srs-librtmp add rtmp prefix for rtmp/utils/human apis. 2.0.29.
* v2.0, 2014-11-21, refine examples of srs-librtmp, add srs_print_rtmp_packet. 2.0.28.
* v2.0, 2014-11-20, fix [#212](https://github.com/winlinvip/simple-rtmp-server/issues/212), support publish audio raw frames. 2.0.27
* v2.0, 2014-11-19, fix [#213](https://github.com/winlinvip/simple-rtmp-server/issues/213), support compile [srs-librtmp on windows](https://github.com/winlinvip/srs.librtmp), [bug #213](https://github.com/winlinvip/simple-rtmp-server/issues/213). 2.0.26
* v2.0, 2014-11-18, all wiki translated to English. 2.0.23.
* v2.0, 2014-11-15, fix [#204](https://github.com/winlinvip/simple-rtmp-server/issues/204), srs-librtmp drop duplicated sps/pps(sequence header). 2.0.22.
* v2.0, 2014-11-15, fix [#203](https://github.com/winlinvip/simple-rtmp-server/issues/203), srs-librtmp drop any video before sps/pps(sequence header). 2.0.21.
* v2.0, 2014-11-15, fix [#202](https://github.com/winlinvip/simple-rtmp-server/issues/202), fix memory leak of h.264 raw packet send in srs-librtmp. 2.0.20.
* v2.0, 2014-11-13, fix [#200](https://github.com/winlinvip/simple-rtmp-server/issues/200), deadloop when read/write 0 and ETIME. 2.0.16.
* v2.0, 2014-11-13, fix [#194](https://github.com/winlinvip/simple-rtmp-server/issues/194), writev multiple msgs, support 6k+ 250kbps clients. 2.0.15.
* v2.0, 2014-11-12, fix [#194](https://github.com/winlinvip/simple-rtmp-server/issues/194), optmized st for timeout recv. pulse to 500ms. 2.0.14.
* v2.0, 2014-11-11, fix [#195](https://github.com/winlinvip/simple-rtmp-server/issues/195), remove the confuse code st_usleep(0). 2.0.13.
* v2.0, 2014-11-08, fix [#191](https://github.com/winlinvip/simple-rtmp-server/issues/191), configure --export-librtmp-project and --export-librtmp-single. 2.0.11.
* v2.0, 2014-11-08, fix [#66](https://github.com/winlinvip/simple-rtmp-server/issues/66), srs-librtmp support write h264 raw packet. 2.0.9.
* v2.0, 2014-10-25, fix [#185](https://github.com/winlinvip/simple-rtmp-server/issues/185), AMF0 support 0x0B the date type codec. 2.0.7.
* v2.0, 2014-10-24, fix [#186](https://github.com/winlinvip/simple-rtmp-server/issues/186), hotfix for bug #186, drop connect args when not object. 2.0.6.
* v2.0, 2014-10-24, rename wiki/xxx to wiki/v1_CN_xxx. 2.0.3.
* v2.0, 2014-10-19, fix [#184](https://github.com/winlinvip/simple-rtmp-server/issues/184), support AnnexB in RTMP body for HLS. 2.0.2
* v2.0, 2014-10-18, remove supports for OSX(darwin). 2.0.1.
* v2.0, 2014-10-16, revert github srs README to English. 2.0.0.

### SRS 1.0 history

=======
* v1.0, 2015-02-10, for [#310](https://github.com/winlinvip/simple-rtmp-server/issues/310), the aac profile must be object plus one. 1.0.26
>>>>>>> d5e3ac4e
* v1.0, 2015-01-25, hotfix [#268](https://github.com/winlinvip/simple-rtmp-server/issues/268), refine the pcr start at 0, dts/pts plus delay. 1.0.25
* v1.0, 2015-01-25, hotfix [#151](https://github.com/winlinvip/simple-rtmp-server/issues/151), refine pcr=dts-800ms and use dts/pts directly. 1.0.24
* v1.0, 2015-01-23, hotfix [#151](https://github.com/winlinvip/simple-rtmp-server/issues/151), use absolutely overflow to make jwplayer happy. 1.0.23
* v1.0, 2015-01-17, hotfix [#290](https://github.com/winlinvip/simple-rtmp-server/issues/290), use iformat only for rtmp input. 1.0.22
* <strong>v1.0, 2015-01-15, [1.0r1 release(1.0.21)](https://github.com/winlinvip/simple-rtmp-server/releases/tag/1.0r1) released. 59472 lines.</strong>
* v1.0, 2015-01-08, hotfix [#281](https://github.com/winlinvip/simple-rtmp-server/issues/281), fix hls bug ignore type-9 send aud. 1.0.20
* v1.0, 2015-01-03, hotfix to remove the pageUrl for http callback. 1.0.19
* v1.0, 2015-01-02, hotfix [#207](https://github.com/winlinvip/simple-rtmp-server/issues/207), trim the last 0 of log. 1.0.18
* v1.0, 2015-01-02, hotfix [#216](https://github.com/winlinvip/simple-rtmp-server/issues/216), http-callback post in application/json content-type. 1.0.17
* v1.0, 2015-01-01, hotfix [#270](https://github.com/winlinvip/simple-rtmp-server/issues/270), memory leak for http client post. 1.0.16
* v1.0, 2014-12-29, hotfix [#267](https://github.com/winlinvip/simple-rtmp-server/issues/267), the forward dest ep should use server. 1.0.15
* v1.0, 2014-12-29, hotfix [#268](https://github.com/winlinvip/simple-rtmp-server/issues/268), the hls pcr is negative when startup. 1.0.14
* v1.0, 2014-12-22, hotfix [#264](https://github.com/winlinvip/simple-rtmp-server/issues/264), ignore NALU when sequence header to make HLS happy. 1.0.12
* v1.0, 2014-12-20, hotfix [#264](https://github.com/winlinvip/simple-rtmp-server/issues/264), support disconnect publish connect when hls error. 1.0.11
* <strong>v1.0, 2014-12-05, [1.0 release(1.0.10)](https://github.com/winlinvip/simple-rtmp-server/releases/tag/1.0) released. 59391 lines.</strong>
* <strong>v1.0, 2014-10-09, [1.0 beta(1.0.0)](https://github.com/winlinvip/simple-rtmp-server/releases/tag/1.0.beta) released. 59316 lines.</strong>
* v1.0, 2014-10-08, fix [#151](https://github.com/winlinvip/simple-rtmp-server/issues/151), always reap ts whatever audio or video packet. 0.9.223.
* v1.0, 2014-10-08, fix [#162](https://github.com/winlinvip/simple-rtmp-server/issues/162), failed if no epoll. 0.9.222.
* v1.0, 2014-09-30, fix [#180](https://github.com/winlinvip/simple-rtmp-server/issues/180), crash for multiple edge publishing the same stream. 0.9.220.
* v1.0, 2014-09-26, fix hls bug, refine config and log, according to clion of jetbrains. 0.9.216. 
* v1.0, 2014-09-25, fix [#177](https://github.com/winlinvip/simple-rtmp-server/issues/177), dvr segment add config dvr_wait_keyframe. 0.9.213.
* v1.0, 2014-08-28, fix [#167](https://github.com/winlinvip/simple-rtmp-server/issues/167), add openssl includes to utest. 0.9.209.
* v1.0, 2014-08-27, max connections is 32756, for st use mmap default. 0.9.209
* v1.0, 2014-08-24, fix [#150](https://github.com/winlinvip/simple-rtmp-server/issues/150), forward should forward the sequence header when retry. 0.9.208.
* v1.0, 2014-08-22, for [#165](https://github.com/winlinvip/simple-rtmp-server/issues/165), refine dh wrapper, ensure public key is 128bytes. 0.9.206.
* v1.0, 2014-08-19, for [#160](https://github.com/winlinvip/simple-rtmp-server/issues/160), support forward/edge to flussonic, disable debug_srs_upnode to make flussonic happy. 0.9.201.
* v1.0, 2014-08-17, for [#155](https://github.com/winlinvip/simple-rtmp-server/issues/155), refine for osx, with ssl/http, disable statistics. 0.9.198.
* v1.0, 2014-08-06, fix [#148](https://github.com/winlinvip/simple-rtmp-server/issues/148), simplify the RTMP handshake key generation. 0.9.191.
* v1.0, 2014-08-06, fix [#147](https://github.com/winlinvip/simple-rtmp-server/issues/147), support identify the srs edge. 0.9.190.
* <strong>v1.0, 2014-08-03, [1.0 mainline7(0.9.189)](https://github.com/winlinvip/simple-rtmp-server/releases/tag/1.0.mainline7) released. 57432 lines.</strong>
* v1.0, 2014-08-03, fix [#79](https://github.com/winlinvip/simple-rtmp-server/issues/79), fix the reload remove edge assert bug. 0.9.189.
* v1.0, 2014-08-03, fix [#57](https://github.com/winlinvip/simple-rtmp-server/issues/57), use lock(acquire/release publish) to avoid duplicated publishing. 0.9.188.
* v1.0, 2014-08-03, fix [#85](https://github.com/winlinvip/simple-rtmp-server/issues/85), fix the segment-dvr sequence header missing. 0.9.187.
* v1.0, 2014-08-03, fix [#145](https://github.com/winlinvip/simple-rtmp-server/issues/145), refine ffmpeg log, check abitrate for libaacplus. 0.9.186.
* v1.0, 2014-08-03, fix [#143](https://github.com/winlinvip/simple-rtmp-server/issues/143), fix retrieve sys stat bug for all linux. 0.9.185.
* v1.0, 2014-08-02, fix [#138](https://github.com/winlinvip/simple-rtmp-server/issues/138), fix http hooks bug, regression bug. 0.9.184.
* v1.0, 2014-08-02, fix [#142](https://github.com/winlinvip/simple-rtmp-server/issues/142), fix tcp stat slow bug, use /proc/net/sockstat instead, refer to 'ss -s'. 0.9.183.
* v1.0, 2014-07-31, fix [#141](https://github.com/winlinvip/simple-rtmp-server/issues/141), support tun0(vpn network device) ip retrieve. 0.9.179.
* v1.0, 2014-07-27, support partially build on OSX(Darwin). 0.9.177
* v1.0, 2014-07-27, api connections add udp, add disk iops. 0.9.176
* v1.0, 2014-07-26, complete config utest. 0.9.173
* v1.0, 2014-07-26, fix [#124](https://github.com/winlinvip/simple-rtmp-server/issues/124), gop cache support disable video in publishing. 0.9.171.
* v1.0, 2014-07-23, fix [#121](https://github.com/winlinvip/simple-rtmp-server/issues/121), srs_info detail log compile failed. 0.9.168.
* v1.0, 2014-07-19, fix [#119](https://github.com/winlinvip/simple-rtmp-server/issues/119), use iformat and oformat for ffmpeg transcode. 0.9.163.
* <strong>v1.0, 2014-07-13, [1.0 mainline6(0.9.160)](https://github.com/winlinvip/simple-rtmp-server/releases/tag/1.0.mainline6) released. 50029 lines.</strong>
* v1.0, 2014-07-13, refine the bandwidth check/test, add as/js library, use srs-librtmp for linux tool. 0.9.159
* v1.0, 2014-07-12, complete rtmp stack utest. 0.9.156
* v1.0, 2014-07-06, fix [#81](https://github.com/winlinvip/simple-rtmp-server/issues/81), fix HLS codec info, IOS ok. 0.9.153.
* v1.0, 2014-07-06, fix [#103](https://github.com/winlinvip/simple-rtmp-server/issues/103), support all aac sample rate. 0.9.150.
* v1.0, 2014-07-05, complete kernel utest. 0.9.149
* v1.0, 2014-06-30, fix [#111](https://github.com/winlinvip/simple-rtmp-server/issues/111), always use 31bits timestamp. 0.9.143.
* v1.0, 2014-06-28, response the call message with null. 0.9.137
* v1.0, 2014-06-28, fix [#110](https://github.com/winlinvip/simple-rtmp-server/issues/110), thread start segment fault, thread cycle stop destroy thread. 0.9.136
* v1.0, 2014-06-27, fix [#109](https://github.com/winlinvip/simple-rtmp-server/issues/109), fix the system jump time, adjust system startup time. 0.9.135
* <strong>v1.0, 2014-06-27, [1.0 mainline5(0.9.134)](https://github.com/winlinvip/simple-rtmp-server/releases/tag/1.0.mainline5) released. 41573 lines.</strong>
* v1.0, 2014-06-27, SRS online 30days with RTMP/HLS.
* v1.0, 2014-06-25, fix [#108](https://github.com/winlinvip/simple-rtmp-server/issues/108), support config time jitter for encoder non-monotonical stream. 0.9.133
* v1.0, 2014-06-23, support report summaries in heartbeat. 0.9.132
* v1.0, 2014-06-22, performance refine, support [3k+](https://github.com/winlinvip/simple-rtmp-server/wiki/v1_CN_Performance#%E6%80%A7%E8%83%BD%E4%BE%8B%E8%A1%8C%E6%8A%A5%E5%91%8A4k) connections(270kbps). 0.9.130
* v1.0, 2014-06-21, support edge [token traverse](https://github.com/winlinvip/simple-rtmp-server/wiki/v1_CN_DRM#tokentraverse), fix [#104](https://github.com/winlinvip/simple-rtmp-server/issues/104). 0.9.129
* v1.0, 2014-06-19, add connections count to api summaries. 0.9.127
* v1.0, 2014-06-19, add srs bytes and kbps to api summaries. 0.9.126
* v1.0, 2014-06-18, add network bytes to api summaries. 0.9.125
* v1.0, 2014-06-14, fix [#98](https://github.com/winlinvip/simple-rtmp-server/issues/98), workaround for librtmp ping(fmt=1,cid=2 fresh stream). 0.9.124
* v1.0, 2014-05-29, support flv inject and flv http streaming with start=bytes. 0.9.122
* <strong>v1.0, 2014-05-28, [1.0 mainline4(0.9.120)](https://github.com/winlinvip/simple-rtmp-server/releases/tag/1.0.mainline4) released. 39200 lines.</strong>
* v1.0, 2014-05-27, fix [#87](https://github.com/winlinvip/simple-rtmp-server/issues/87), add source id for full trackable log. 0.9.120
* v1.0, 2014-05-27, fix [#84](https://github.com/winlinvip/simple-rtmp-server/issues/84), unpublish when edge disconnect. 0.9.119
* v1.0, 2014-05-27, fix [#89](https://github.com/winlinvip/simple-rtmp-server/issues/89), config to /dev/null to disable ffmpeg log. 0.9.117
* v1.0, 2014-05-25, fix [#76](https://github.com/winlinvip/simple-rtmp-server/issues/76), allow edge vhost to add or remove. 0.9.114
* v1.0, 2014-05-24, Johnny contribute [ossrs.net](http://ossrs.net). karthikeyan start to translate wiki to English.
* v1.0, 2014-05-22, fix [#78](https://github.com/winlinvip/simple-rtmp-server/issues/78), st joinable thread must be stop by other threads, 0.9.113
* v1.0, 2014-05-22, support amf0 StrictArray(0x0a). 0.9.111.
* v1.0, 2014-05-22, support flv parser, add amf0 to librtmp. 0.9.110
* v1.0, 2014-05-22, fix [#74](https://github.com/winlinvip/simple-rtmp-server/issues/74), add tcUrl for http callback on_connect, 0.9.109
* v1.0, 2014-05-19, support http heartbeat, 0.9.107
* <strong>v1.0, 2014-05-18, [1.0 mainline3(0.9.105)](https://github.com/winlinvip/simple-rtmp-server/releases/tag/1.0.mainline3) released. 37594 lines.</strong>
* v1.0, 2014-05-18, support http api json, to PUT/POST. 0.9.105
* v1.0, 2014-05-17, fix [#72](https://github.com/winlinvip/simple-rtmp-server/issues/72), also need stream_id for send_and_free_message. 0.9.101
* v1.0, 2014-05-17, rename struct to class. 0.9.100
* v1.0, 2014-05-14, fix [#67](https://github.com/winlinvip/simple-rtmp-server/issues/67) pithy print, stage must has a age. 0.9.98
* v1.0, 2014-05-13, fix mem leak for delete[] SharedPtrMessage array. 0.9.95
* v1.0, 2014-05-12, refine the kbps calc module. 0.9.93
* v1.0, 2014-05-12, fix bug [#64](https://github.com/winlinvip/simple-rtmp-server/issues/64): install_dir=DESTDIR+PREFIX
* v1.0, 2014-05-08, fix [#36](https://github.com/winlinvip/simple-rtmp-server/issues/36): never directly use \*(int32_t\*) for arm.
* v1.0, 2014-05-08, fix [#60](https://github.com/winlinvip/simple-rtmp-server/issues/60): support aggregate message
* v1.0, 2014-05-08, fix [#59](https://github.com/winlinvip/simple-rtmp-server/issues/59), edge support FMS origin server. 0.9.92
* v1.0, 2014-05-06, fix [#50](https://github.com/winlinvip/simple-rtmp-server/issues/50), ubuntu14 build error.
* v1.0, 2014-05-04, support mips linux.
* v1.0, 2014-04-30, fix bug [#34](https://github.com/winlinvip/simple-rtmp-server/issues/34): convert signal to io thread. 0.9.85
* v1.0, 2014-04-29, refine RTMP protocol completed, to 0.9.81
* <strong>v1.0, 2014-04-28, [1.0 mainline2(0.9.79)](https://github.com/winlinvip/simple-rtmp-server/releases/tag/1.0.mainline2) released. 35255 lines.</strong>
* v1.0, 2014-04-28, support full edge RTMP server. 0.9.79
* v1.0, 2014-04-27, support basic edge(play/publish) RTMP server. 0.9.78
* v1.0, 2014-04-25, add donation page. 0.9.76
* v1.0, 2014-04-21, support android app to start srs for internal edge. 0.9.72
* v1.0, 2014-04-19, support tool over srs-librtmp to ingest flv/rtmp. 0.9.71
* v1.0, 2014-04-17, support dvr(record live to flv file for vod). 0.9.69
* v1.0, 2014-04-11, add speex1.2 to transcode flash encoder stream. 0.9.58
* v1.0, 2014-04-10, support reload ingesters(add/remov/update). 0.9.57
* <strong>v1.0, 2014-04-07, [1.0 mainline(0.9.55)](https://github.com/winlinvip/simple-rtmp-server/releases/tag/1.0.mainline) released. 30000 lines.</strong>
* v1.0, 2014-04-07, support [ingest](https://github.com/winlinvip/simple-rtmp-server/wiki/v1_CN_SampleIngest) file/stream/device.
* v1.0, 2014-04-05, support [http api](https://github.com/winlinvip/simple-rtmp-server/wiki/v1_CN_HTTPApi) and [http server](https://github.com/winlinvip/simple-rtmp-server/wiki/v1_CN_HTTPServer).
* v1.0, 2014-04-03, implements http framework and api/v1/version.
* v1.0, 2014-03-30, fix bug for st detecting epoll failed, force st to use epoll.
* v1.0, 2014-03-29, add wiki [Performance for RaspberryPi](https://github.com/winlinvip/simple-rtmp-server/wiki/v1_CN_RaspberryPi).
* v1.0, 2014-03-29, add release binary package for raspberry-pi. 
* v1.0, 2014-03-26, support RTMP ATC for HLS/HDS to support backup(failover).
* v1.0, 2014-03-23, support daemon, default start in daemon.
* v1.0, 2014-03-22, support make install/install-api and uninstall.
* v1.0, 2014-03-22, add ./etc/init.d/srs, refine to support make clean then make.
* v1.0, 2014-03-21, write pid to ./objs/srs.pid.
* v1.0, 2014-03-20, refine hls code, support pure audio HLS.
* v1.0, 2014-03-19, add vn/an for FFMPEG to drop video/audio for radio stream.
* v1.0, 2014-03-19, refine handshake, client support complex handshake, add utest.
* v1.0, 2014-03-16, fix bug on arm of st, the sp change from 20 to 8, for respberry-pi, @see [commit](https://github.com/winlinvip/simple-rtmp-server/commit/5a4373d4835758188b9a1f03005cea0b6ddc62aa)
* v1.0, 2014-03-16, support ARM([debian armhf, v7cpu](https://github.com/winlinvip/simple-rtmp-server/wiki/v1_CN_SrsLinuxArm)) with rtmp/ssl/hls/librtmp.
* v1.0, 2014-03-12, finish utest for amf0 codec.
* v1.0, 2014-03-06, add gperftools for mem leak detect, mem/cpu profile.
* v1.0, 2014-03-04, add gest framework for utest, build success.
* v1.0, 2014-03-02, add wiki [srs-librtmp](https://github.com/winlinvip/simple-rtmp-server/wiki/v1_CN_SrsLibrtmp), [SRS for arm](https://github.com/winlinvip/simple-rtmp-server/wiki/v1_CN_SrsLinuxArm), [product](https://github.com/winlinvip/simple-rtmp-server/wiki/v1_CN_Product)
* v1.0, 2014-03-02, srs-librtmp, client publish/play library like librtmp.
* v1.0, 2014-03-01, modularity, extract core/kernel/rtmp/app/main module.
* v1.0, 2014-02-28, support arm build(SRS/ST), add ssl to 3rdparty package.
* v1.0, 2014-02-28, add wiki [BuildArm](https://github.com/winlinvip/simple-rtmp-server/wiki/v1_CN_Build), [FFMPEG](https://github.com/winlinvip/simple-rtmp-server/wiki/v1_CN_FFMPEG), [Reload](https://github.com/winlinvip/simple-rtmp-server/wiki/v1_CN_Reload)
* v1.0, 2014-02-27, add wiki [LowLatency](https://github.com/winlinvip/simple-rtmp-server/wiki/v1_CN_LowLatency), [HTTPCallback](https://github.com/winlinvip/simple-rtmp-server/wiki/v1_CN_HTTPCallback), [ServerSideScript](https://github.com/winlinvip/simple-rtmp-server/wiki/v1_CN_ServerSideScript), [IDE](https://github.com/winlinvip/simple-rtmp-server/wiki/v1_CN_IDE)
* v1.0, 2014-01-19, add wiki [DeliveryHLS](https://github.com/winlinvip/simple-rtmp-server/wiki/v1_CN_DeliveryHLS)
* v1.0, 2014-01-12, add wiki [HowToAskQuestion](https://github.com/winlinvip/simple-rtmp-server/wiki/v1_CN_HowToAskQuestion), [RtmpUrlVhost](https://github.com/winlinvip/simple-rtmp-server/wiki/v1_CN_RtmpUrlVhost)
* v1.0, 2014-01-11, fix jw/flower player pause bug, which send closeStream actually.
* v1.0, 2014-01-05, add wiki [Build](https://github.com/winlinvip/simple-rtmp-server/wiki/v1_CN_Build), [Performance](https://github.com/winlinvip/simple-rtmp-server/wiki/v1_CN_Performance), [Forward](https://github.com/winlinvip/simple-rtmp-server/wiki/v1_CN_Forward)
* v1.0, 2014-01-01, change listen(512), chunk-size(60000), to improve performance.
* v1.0, 2013-12-27, merge from wenjie, the bandwidth test feature.
* <strong>v0.9, 2013-12-25, [v0.9](https://github.com/winlinvip/simple-rtmp-server/releases/tag/0.9) released. 20926 lines.</strong>
* v0.9, 2013-12-25, fix the bitrate bug(in Bps), use enhanced microphone.
* v0.9, 2013-12-22, demo video meeting or chat(SRS+cherrypy+jquery+bootstrap).
* v0.9, 2013-12-22, merge from wenjie, support banwidth test.
* v0.9, 2013-12-22, merge from wenjie: support set chunk size at vhost level
* v0.9, 2013-12-21, add [players](http://demo.srs.com/players) for play and publish.
* v0.9, 2013-12-15, ensure the HLS(ts) is continous when republish stream.
* v0.9, 2013-12-15, fix the hls reload bug, feed it the sequence header.
* v0.9, 2013-12-15, refine protocol, use int64_t timestamp for ts and jitter.
* v0.9, 2013-12-15, support set the live queue length(in seconds), drop when full.
* v0.9, 2013-12-15, fix the forwarder reconnect bug, feed it the sequence header.
* v0.9, 2013-12-15, support reload the hls/forwarder/transcoder.
* v0.9, 2013-12-14, refine the thread model for the retry threads.
* v0.9, 2013-12-10, auto install depends tools/libs on centos/ubuntu.
* <strong>v0.8, 2013-12-08, [v0.8](https://github.com/winlinvip/simple-rtmp-server/releases/tag/0.8) released. 19186 lines.</strong>
* v0.8, 2013-12-08, support [http hooks](https://github.com/winlinvip/simple-rtmp-server/wiki/v1_CN_HTTPCallback): on_connect/close/publish/unpublish/play/stop.
* v0.8, 2013-12-08, support multiple http hooks for a event.
* v0.8, 2013-12-07, support http callback hooks, on_connect.
* v0.8, 2013-12-07, support network based cli and json result, add CherryPy 3.2.4.
* v0.8, 2013-12-07, update http/hls/rtmp load test tool [st_load](https://github.com/winlinvip/st-load), use SRS rtmp sdk.
* v0.8, 2013-12-06, support max_connections, drop if exceed.
* v0.8, 2013-12-05, support log_dir, write ffmpeg log to file.
* v0.8, 2013-12-05, fix the forward/hls/encoder bug.
* <strong>v0.7, 2013-12-03, [v0.7](https://github.com/winlinvip/simple-rtmp-server/releases/tag/0.7) released. 17605 lines.</strong>
* v0.7, 2013-12-01, support dead-loop detect for forwarder and transcoder.
* v0.7, 2013-12-01, support all ffmpeg filters and params.
* v0.7, 2013-11-30, support live stream transcoder by ffmpeg.
* v0.7, 2013-11-30, support --with/without -ffmpeg, build ffmpeg-2.1.
* v0.7, 2013-11-30, add ffmpeg-2.1, x264-core138, lame-3.99.5, libaacplus-2.0.2.
* <strong>v0.6, 2013-11-29, [v0.6](https://github.com/winlinvip/simple-rtmp-server/releases/tag/0.6) released. 16094 lines.</strong>
* v0.6, 2013-11-29, add performance summary, 1800 clients, 900Mbps, CPU 90.2%, 41MB.
* v0.6, 2013-11-29, support forward stream to other edge server.
* v0.6, 2013-11-29, support forward stream to other origin server.
* v0.6, 2013-11-28, fix memory leak bug, aac decode bug.
* v0.6, 2013-11-27, support --with or --without -hls and -ssl options.
* v0.6, 2013-11-27, support AAC 44100HZ sample rate for iphone, adjust the timestamp.
* <strong>v0.5, 2013-11-26, [v0.5](https://github.com/winlinvip/simple-rtmp-server/releases/tag/0.5) released. 14449 lines.</strong>
* v0.5, 2013-11-24, support HLS(m3u8), fragment and window.
* v0.5, 2013-11-24, support record to ts file for HLS.
* v0.5, 2013-11-21, add ts_info tool to demux ts file.
* v0.5, 2013-11-16, add rtmp players(OSMF/jwplayer5/jwplayer6).
* <strong>v0.4, 2013-11-10, [v0.4](https://github.com/winlinvip/simple-rtmp-server/releases/tag/0.4) released. 12500 lines.</strong>
* v0.4, 2013-11-10, support config and reload the pithy print.
* v0.4, 2013-11-09, support reload config(vhost and its detail).
* v0.4, 2013-11-09, support reload config(listen and chunk_size) by SIGHUP(1).
* v0.4, 2013-11-09, support longtime(>4.6hours) publish/play.
* v0.4, 2013-11-09, support config the chunk_size.
* v0.4, 2013-11-09, support pause for live stream.
* <strong>v0.3, 2013-11-04, [v0.3](https://github.com/winlinvip/simple-rtmp-server/releases/tag/0.3) released. 11773 lines.</strong>
* v0.3, 2013-11-04, support refer/play-refer/publish-refer.
* v0.3, 2013-11-04, support vhosts specified config.
* v0.3, 2013-11-02, support listen multiple ports.
* v0.3, 2013-11-02, support config file in nginx-conf style.
* v0.3, 2013-10-29, support pithy print log message specified by stage.
* v0.3, 2013-10-28, support librtmp without extended-timestamp in 0xCX chunk packet.
* v0.3, 2013-10-27, support cache last gop for client fast startup.
* <strong>v0.2, 2013-10-25, [v0.2](https://github.com/winlinvip/simple-rtmp-server/releases/tag/0.2) released. 10125 lines.</strong>
* v0.2, 2013-10-25, support flash publish.
* v0.2, 2013-10-25, support h264/avc codec by rtmp complex handshake.
* v0.2, 2013-10-24, support time jitter detect and correct algorithm
* v0.2, 2013-10-24, support decode codec type to cache the h264/avc sequence header.
* <strong>v0.1, 2013-10-23, [v0.1](https://github.com/winlinvip/simple-rtmp-server/releases/tag/0.1) released. 8287 lines.</strong>
* v0.1, 2013-10-23, support basic amf0 codec, simplify the api using c-style api.
* v0.1, 2013-10-23, support shared ptr msg for zero memory copy.
* v0.1, 2013-10-22, support vp6 codec with rtmp protocol specified simple handshake.
* v0.1, 2013-10-20, support multiple flash client play live streaming.
* v0.1, 2013-10-20, support FMLE/FFMPEG publish live streaming.
* v0.1, 2013-10-18, support rtmp message2chunk protocol(send\_message).
* v0.1, 2013-10-17, support rtmp chunk2message protocol(recv\_message).

## Performance

Performance benchmark history, on virtual box.

* See also: [Performance for x86/x64 Test Guide](https://github.com/winlinvip/simple-rtmp-server/wiki/v1_CN_Performance)
* See also: [Performance for RaspberryPi](https://github.com/winlinvip/simple-rtmp-server/wiki/v1_CN_RaspberryPi)

### Play benchmark

The play benchmark by [st-load](https://github.com/winlinvip/st-load):

<table>
    <tr>
        <th>Update</th>
        <th>SRS</th>
        <th>Clients</th>
        <th>Type</th>
        <th>CPU</th>
        <th>Memory</th>
        <th>Commit</th>
    </tr>
    <tr>
        <td>2013-11-28</td>
        <td>0.5.0</td>
        <td>1.8k(1800)</td>
        <td>players</td>
        <td>90%</td>
        <td>41MB</td>
        <td>-</td>
    </tr>
    <tr>
        <td>2014-07-12</td>
        <td>0.9.156</td>
        <td>1.8k(1800)</td>
        <td>players</td>
        <td>68%</td>
        <td>38MB</td>
        <td>-</td>
    </tr>
    <tr>
        <td>2014-07-12</td>
        <td>0.9.156</td>
        <td>2.7k(2700)</td>
        <td>players</td>
        <td>89%</td>
        <td>61MB</td>
        <td><a href="https://github.com/winlinvip/simple-rtmp-server/commit/1ae3e6c64cc5cee90e6050c26968ebc3c18281be">commit</a></td>
    </tr>
    <tr>
        <td>2014-11-11</td>
        <td>1.0.5</td>
        <td>2.7k(2700)</td>
        <td>players</td>
        <td>85%</td>
        <td>66MB</td>
        <td>-</td>
    </tr>
    <tr>
        <td>2014-11-11</td>
        <td>2.0.12</td>
        <td>2.7k(2700)</td>
        <td>players</td>
        <td>85%</td>
        <td>66MB</td>
        <td>-</td>
    </tr>
    <tr>
        <td>2014-11-12</td>
        <td>2.0.14</td>
        <td>2.7k(2700)</td>
        <td>players</td>
        <td>69%</td>
        <td>59MB</td>
        <td>-</td>
    </tr>
    <tr>
        <td>2014-11-12</td>
        <td>2.0.14</td>
        <td>3.5k(3500)</td>
        <td>players</td>
        <td>95%</td>
        <td>78MB</td>
        <td><a href="https://github.com/winlinvip/simple-rtmp-server/commit/8acd143a7a152885b815999162660fd4e7a3f247">commit</a></td>
    </tr>
    <tr>
        <td>2014-11-13</td>
        <td>2.0.15</td>
        <td>6.0k(6000)</td>
        <td>players</td>
        <td>82%</td>
        <td>203MB</td>
        <td><a href="https://github.com/winlinvip/simple-rtmp-server/commit/cc6aca9ad55342a06440ce7f3b38453776b2b2d1">commit</a></td>
    </tr>
    <tr>
        <td>2014-11-22</td>
        <td>2.0.30</td>
        <td>7.5k(7500)</td>
        <td>players</td>
        <td>87%</td>
        <td>320MB</td>
        <td><a href="https://github.com/winlinvip/simple-rtmp-server/commit/58136ec178e3d47db6c90a59875d7e40946936e5">commit</a></td>
    </tr>
    <tr>
        <td>2014-12-05</td>
        <td>2.0.55</td>
        <td>8.0k(8000)</td>
        <td>players</td>
        <td>89%</td>
        <td>360MB</td>
        <td>(mw_sleep=350)<br/><a href="https://github.com/winlinvip/simple-rtmp-server/commit/58136ec178e3d47db6c90a59875d7e40946936e5">commit</a></td>
    </tr>
    <tr>
        <td>2014-12-05</td>
        <td>2.0.57</td>
        <td>9.0k(9000)</td>
        <td>players</td>
        <td>90%</td>
        <td>468MB</td>
        <td><a href="https://github.com/winlinvip/simple-rtmp-server/commit/9ee138746f83adc26f0e236ec017f4d68a300004">commit</a></td>
    </tr>
    <tr>
        <td>2014-12-07</td>
        <td>2.0.67</td>
        <td>10k(10000)</td>
        <td>players</td>
        <td>95%</td>
        <td>656MB</td>
        <td><a href="https://github.com/winlinvip/simple-rtmp-server/commit/1311b6fe6576fd7b9c6d299b0f8f2e8d202f4bf8">commit</a></td>
    </tr>
</table>

### Publish benchmark

The publish benchmark by [st-load](https://github.com/winlinvip/st-load):

<table>
    <tr>
        <th>Update</th>
        <th>SRS</th>
        <th>Clients</th>
        <th>Type</th>
        <th>CPU</th>
        <th>Memory</th>
        <th>Commit</th>
    </tr>
    <tr>
        <td>2014-12-03</td>
        <td>1.0.10</td>
        <td>1.2k(1200)</td>
        <td>publishers</td>
        <td>96%</td>
        <td>43MB</td>
        <td>-</td>
    </tr>
    <tr>
        <td>2014-12-03</td>
        <td>2.0.12</td>
        <td>1.2k(1200)</td>
        <td>publishers</td>
        <td>96%</td>
        <td>43MB</td>
        <td>-</td>
    </tr>
    <tr>
        <td>2014-12-03</td>
        <td>2.0.47</td>
        <td>1.2k(1200)</td>
        <td>publishers</td>
        <td>84%</td>
        <td>76MB</td>
        <td><a href="https://github.com/winlinvip/simple-rtmp-server/commit/787ab674e38734ea8e0678101614fdcd84645dc8">commit</a></td>
    </tr>
    <tr>
        <td>2014-12-03</td>
        <td>2.0.47</td>
        <td>1.4k(1400)</td>
        <td>publishers</td>
        <td>95%</td>
        <td>140MB</td>
        <td>-</td>
    </tr>
    <tr>
        <td>2014-12-03</td>
        <td>2.0.48</td>
        <td>1.4k(1400)</td>
        <td>publishers</td>
        <td>95%</td>
        <td>140MB</td>
        <td><a href="https://github.com/winlinvip/simple-rtmp-server/commit/f35ec2155b1408d528a9f37da7904c9625186bcf">commit</a></td>
    </tr>
    <tr>
        <td>2014-12-04</td>
        <td>2.0.49</td>
        <td>1.4k(1400)</td>
        <td>publishers</td>
        <td>68%</td>
        <td>144MB</td>
        <td>-</td>
    </tr>
    <tr>
        <td>2014-12-04</td>
        <td>2.0.49</td>
        <td>2.5k(2500)</td>
        <td>publishers</td>
        <td>95%</td>
        <td>404MB</td>
        <td><a href="https://github.com/winlinvip/simple-rtmp-server/commit/29324fab469e0f7cef9ad04ffdbce832ac7dd9ff">commit</a></td>
    </tr>
    <tr>
        <td>2014-12-04</td>
        <td>2.0.51</td>
        <td>2.5k(2500)</td>
        <td>publishers</td>
        <td>91%</td>
        <td>259MB</td>
        <td><a href="https://github.com/winlinvip/simple-rtmp-server/commit/f57801eb46c16755b173984b915a4166922df6a6">commit</a></td>
    </tr>
    <tr>
        <td>2014-12-04</td>
        <td>2.0.52</td>
        <td>4.0k(4000)</td>
        <td>publishers</td>
        <td>80%</td>
        <td>331MB</td>
        <td>(mr_sleep=350)<br/><a href="https://github.com/winlinvip/simple-rtmp-server/commit/5589b13d2e216b91f97afb78ee0c011b2fccf7da">commit</a></td>
    </tr>
</table>

### Latency benchmark

The latency between encoder and player with realtime config(
[CN](https://github.com/winlinvip/simple-rtmp-server/wiki/v2_CN_LowLatency),
[EN](https://github.com/winlinvip/simple-rtmp-server/wiki/v2_EN_LowLatency)
):

<table>
<tr>
    <th>Update</th>
    <th>SRS</th>
    <th>VP6</th>
    <th>H.264</th>
    <th>VP6+mp3</th>
    <th>H.264+mp3</th>
</tr>
<tr>
    <td>2014-12-03</td>
    <td>1.0.10</td>
    <td>0.4s</td>
    <td>0.4s</td>
    <td>0.9s</td>
    <td>1.2s</td>
</tr>
<tr>
    <td>2014-12-12</td>
    <td>2.0.70</td>
    <td><a href="https://github.com/winlinvip/simple-rtmp-server/commit/10297fab519811845b549a8af40a6bcbd23411e8">0.1s</a></td>
    <td><a href="https://github.com/winlinvip/simple-rtmp-server/commit/10297fab519811845b549a8af40a6bcbd23411e8">0.4s</a></td>
    <td>1.0s</td>
    <td>0.9s</td>
</tr>
<tr>
    <td>2014-12-16</td>
    <td>2.0.72</td>
    <td>0.1s</td>
    <td>0.4s</td>
    <td><a href="https://github.com/winlinvip/simple-rtmp-server/commit/0d6b91039d408328caab31a1077d56a809b6bebc">0.8s</a></td>
    <td><a href="https://github.com/winlinvip/simple-rtmp-server/commit/0d6b91039d408328caab31a1077d56a809b6bebc">0.6s</a></td>
</tr>
</table>

We use FMLE as encoder for benchmark. The latency of server is 0.1s+, 
and the bottleneck is the encoder. For more information, read 
[bug #257](https://github.com/winlinvip/simple-rtmp-server/issues/257#issuecomment-66864413).

## Architecture

SRS always use the most simple architecture to support complex transaction.
* System arch: the system structure and arch.
* Modularity arch: the main modularity of SRS.
* Stream arch: the stream dispatch arch of SRS.
* RTMP cluster arch: the RTMP origin and edge cluster arch.
* Multiple processes arch (by wenjie): the multiple process of SRS.
* CLI arch: the cli arch for SRS, api to manage SRS.
* Bandwidth specification: the bandwidth test specification of SRS.

### System Architecture

<pre>
+------------------------------------------------------+
|             SRS(Simple RTMP Server)                  |
+---------------+---------------+-----------+----------+
|   API/hook    |   Transcoder  |    HLS    |   RTMP   |
|  http-parser  |  FFMPEG/x264  |  NGINX/ts | protocol |
+---------------+---------------+-----------+----------+
|              Network(state-threads)                  |
+------------------------------------------------------+
|      All Linux(RHEL,CentOS,Ubuntu,Fedora...)         |
+------------------------------------------------------+
</pre>

### Modularity Architecture

<pre>
+------------------------------------------------------+
|             Main(srs/bandwidth/librtmp)              |
+------------------------------------------------------+
|           App(Server/Client application)             |
+------------------------------------------------------+
|               RTMP(Protocol stack)                   |
+------------------------------------------------------+
|      Kernel(depends on Core, provides error/log)     |
+------------------------------------------------------+
|         Core(depends only on system apis)            |
+------------------------------------------------------+
</pre>

### Stream Architecture

<pre>
                   +---------+              +----------+
                   + Publish +              +  Deliver |
                   +---|-----+              +----|-----+
+----------------------+-------------------------+----------------+
|     Input            | SRS(Simple RTMP Server) |     Output     |
+----------------------+-------------------------+----------------+
|    Encoder(1)        |   +-> RTMP protocol ----+-> RTMP player  |
|  (FMLE,FFMPEG, -rtmp-+->-+-> HLS/HTTP ---------+-> M3u8 player  |
|  Flash,XSPLIT,       |   +-> FLV/MP3/Aac/Ts ---+-> HTTP player  |
|  ......)             |   +-> Fowarder ---------+-> RTMP server  |
|                      |   +-> Transcoder -------+-> RTMP server  |
|                      |   +-> DVR --------------+-> Flv file     |
|                      |   +-> BandwidthTest ----+-> flash        |
+----------------------+                         |                |
|  MediaSource(2)      |                         |                |
|  (RTSP,FILE,         |                         |                |
|   HTTP,HLS,   --pull-+->-- Ingester ----(rtmp)-+-> SRS          |
|   Device,            |                         |                |
|   ......)            |                         |                |
+----------------------+                         |                |
|  MediaSource(2)      |                         |                |
|  (RTSP,FILE,         |                         |                |
|   HTTP,HLS,   --push-+->-- Streamer ----(rtmp)-+-> SRS          |
|   Device,            |                         |                |
|   ......)            |                         |                |
+----------------------+-------------------------+----------------+

Remark:
(1) Encoder: encoder must push RTMP stream to SRS server.
(2) MediaSource: any media source, which can be ingest by ffmpeg.
(3) Ingester: SRS will fork a process to run ffmpeg(or your application) 
to ingest any input to rtmp, push to SRS. Read <a href="https://github.com/winlinvip/simple-rtmp-server/wiki/v1_CN_Ingest">Ingest</a>.
(4) Streamer: SRS will listen for some protocol and accept stream push 
over some protocol and remux to rtmp to SRS. Read <a href="https://github.com/winlinvip/simple-rtmp-server/wiki/v2_CN_Streamer">Streamer</a>.
</pre>

### [HDS/HLS origin backup](https://github.com/winlinvip/simple-rtmp-server/wiki/v1_CN_RTMP-ATC)

<pre>
                        +----------+        +----------+
               +--ATC->-+  server  +--ATC->-+ packager +-+   +---------+
+----------+   | RTMP   +----------+ RTMP   +----------+ |   | Reverse |    +-------+
| encoder  +->-+                                         +->-+  Proxy  +-->-+  CDN  +
+----------+   |        +----------+        +----------+ |   | (nginx) |    +-------+
               +--ATC->-+  server  +--ATC->-+ packager +-+   +---------+
                 RTMP   +----------+ RTMP   +----------+
</pre>

### [RTMP cluster(origin/edge) Architecture](https://github.com/winlinvip/simple-rtmp-server/wiki/v1_CN_Edge)

Remark: cluster over edge, see [Edge](https://github.com/winlinvip/simple-rtmp-server/wiki/v1_CN_Edge)
Remark: cluster over forward, see [Forward](https://github.com/winlinvip/simple-rtmp-server/wiki/v1_CN_Forward)

<pre>
+---------+       +-----------------+     +-----------------------+ 
+ Encoder +--+-->-+  SRS(RTMP Edge) +--->-+     (RTMP Origin)     | 
+---------+  |    +-----------------+     |   SRS/FMS/NGINX-RTMP  |
             |                            |    Red5/HELIX/CRTMP   |
             +-------------------------->-+         ......        |
                                          +-----------------------+ 
Schema#1: Any RTMP encoder push RTMP stream to RTMP (origin/edge)server,
    where SRS RTMP Edge server will forward stream to origin.


+-------------+    +-----------------+      +--------------------+
| RTMP Origin +-->-+  SRS(RTMP Edge) +--+->-+  Client(RTMP/HLS)  |
+-------------+    +-----------------+  |   |  Flash/IOS/Android |
                                        |   +--------------------+
                                        |
                                        |   +-----------------+
                                        +->-+  SRS(RTMP Edge) +
                                            +-----------------+
Schema#2: SRS RTMP Edge server pull stream from origin (or upstream SRS 
    RTMP Edge server), then delivery to Client.
</pre>

### Bandwidth Test Workflow

<pre>
   +------------+                    +----------+
   |  Client    |                    |  Server  |
   +-----+------+                    +-----+----+
         |                                 |
         |   connect vhost------------->   |
         |   &lt;-----------result(success)   |
         |                                 |
         |   &lt;----------call(start play)   |
         |   result(playing)---------->    |
         |   &lt;-------------data(playing)   |
         |   &lt;-----------call(stop play)   |
         |   result(stopped)---------->    |
         |                                 |
         |   &lt;-------call(start publish)   |
         |   result(publishing)------->    |
         |   data(publishing)--------->    |
         |   &lt;--------call(stop publish)   |
         |   result(stopped)(1)------->    |
         |                                 |
         |   &lt;--------------------report   |
         |   final(2)----------------->    |
         |           &lt;END>                 |
         
@See: class SrsBandwidth comments.
</pre>

Beijing, 2013.10<br/>
Winlin
<|MERGE_RESOLUTION|>--- conflicted
+++ resolved
@@ -523,9 +523,9 @@
 
 ## History
 
-<<<<<<< HEAD
 ### SRS 2.0 history
 
+* v2.0, 2015-02-10, for [#310](https://github.com/winlinvip/simple-rtmp-server/issues/310), downcast aac SSR to LC. 2.0.113
 * v2.0, 2015-02-03, fix [#136](https://github.com/winlinvip/simple-rtmp-server/issues/136), support hls without io(in ram). 2.0.112
 * v2.0, 2015-01-31, for [#250](https://github.com/winlinvip/simple-rtmp-server/issues/250), support push MPEGTS over UDP to SRS. 2.0.111
 * v2.0, 2015-01-29, build libfdk-aac in ffmpeg. 2.0.108
@@ -596,9 +596,7 @@
 
 ### SRS 1.0 history
 
-=======
 * v1.0, 2015-02-10, for [#310](https://github.com/winlinvip/simple-rtmp-server/issues/310), the aac profile must be object plus one. 1.0.26
->>>>>>> d5e3ac4e
 * v1.0, 2015-01-25, hotfix [#268](https://github.com/winlinvip/simple-rtmp-server/issues/268), refine the pcr start at 0, dts/pts plus delay. 1.0.25
 * v1.0, 2015-01-25, hotfix [#151](https://github.com/winlinvip/simple-rtmp-server/issues/151), refine pcr=dts-800ms and use dts/pts directly. 1.0.24
 * v1.0, 2015-01-23, hotfix [#151](https://github.com/winlinvip/simple-rtmp-server/issues/151), use absolutely overflow to make jwplayer happy. 1.0.23
