--- conflicted
+++ resolved
@@ -45,14 +45,8 @@
 **>>> Step 1:** Get SRS.
 
 ```
-<<<<<<< HEAD
-git clone https://gitee.com/winlinvip/srs.oschina.git srs &&
-cd srs/trunk && git remote set-url origin https://github.com/ossrs/srs.git && 
-git checkout develop && git pull
-=======
-git clone -b 4.0release https://gitee.com/winlinvip/srs.oschina.git srs &&
+git clone -b develop https://gitee.com/winlinvip/srs.oschina.git srs &&
 cd srs/trunk && git remote set-url origin https://github.com/ossrs/srs.git
->>>>>>> d92fbafb
 ```
 
 > Note: We use [mirrors(gitee)](#mirrors) here, but it's also ok to `git clone https://github.com/ossrs/srs.git`
